/* net/sched/sch_atm.c - ATM VC selection "queueing discipline" */

/* Written 1998-2000 by Werner Almesberger, EPFL ICA */

#include <linux/module.h>
#include <linux/slab.h>
#include <linux/init.h>
#include <linux/interrupt.h>
#include <linux/string.h>
#include <linux/errno.h>
#include <linux/skbuff.h>
#include <linux/atmdev.h>
#include <linux/atmclip.h>
#include <linux/rtnetlink.h>
#include <linux/file.h>		/* for fput */
#include <net/netlink.h>
#include <net/pkt_sched.h>
#include <net/pkt_cls.h>

/*
 * The ATM queuing discipline provides a framework for invoking classifiers
 * (aka "filters"), which in turn select classes of this queuing discipline.
 * Each class maps the flow(s) it is handling to a given VC. Multiple classes
 * may share the same VC.
 *
 * When creating a class, VCs are specified by passing the number of the open
 * socket descriptor by which the calling process references the VC. The kernel
 * keeps the VC open at least until all classes using it are removed.
 *
 * In this file, most functions are named atm_tc_* to avoid confusion with all
 * the atm_* in net/atm. This naming convention differs from what's used in the
 * rest of net/sched.
 *
 * Known bugs:
 *  - sometimes messes up the IP stack
 *  - any manipulations besides the few operations described in the README, are
 *    untested and likely to crash the system
 *  - should lock the flow while there is data in the queue (?)
 */

#define VCC2FLOW(vcc) ((struct atm_flow_data *) ((vcc)->user_back))

struct atm_flow_data {
	struct Qdisc_class_common common;
	struct Qdisc		*q;	/* FIFO, TBF, etc. */
	struct tcf_proto __rcu	*filter_list;
	struct tcf_block	*block;
	struct atm_vcc		*vcc;	/* VCC; NULL if VCC is closed */
	void			(*old_pop)(struct atm_vcc *vcc,
					   struct sk_buff *skb); /* chaining */
	struct atm_qdisc_data	*parent;	/* parent qdisc */
	struct socket		*sock;		/* for closing */
	int			ref;		/* reference count */
	struct gnet_stats_basic_packed	bstats;
	struct gnet_stats_queue	qstats;
	struct list_head	list;
	struct atm_flow_data	*excess;	/* flow for excess traffic;
						   NULL to set CLP instead */
	int			hdr_len;
	unsigned char		hdr[0];		/* header data; MUST BE LAST */
};

struct atm_qdisc_data {
	struct atm_flow_data	link;		/* unclassified skbs go here */
	struct list_head	flows;		/* NB: "link" is also on this
						   list */
	struct tasklet_struct	task;		/* dequeue tasklet */
};

/* ------------------------- Class/flow operations ------------------------- */

static inline struct atm_flow_data *lookup_flow(struct Qdisc *sch, u32 classid)
{
	struct atm_qdisc_data *p = qdisc_priv(sch);
	struct atm_flow_data *flow;

	list_for_each_entry(flow, &p->flows, list) {
		if (flow->common.classid == classid)
			return flow;
	}
	return NULL;
}

static int atm_tc_graft(struct Qdisc *sch, unsigned long arg,
			struct Qdisc *new, struct Qdisc **old,
			struct netlink_ext_ack *extack)
{
	struct atm_qdisc_data *p = qdisc_priv(sch);
	struct atm_flow_data *flow = (struct atm_flow_data *)arg;

	pr_debug("atm_tc_graft(sch %p,[qdisc %p],flow %p,new %p,old %p)\n",
		sch, p, flow, new, old);
	if (list_empty(&flow->list))
		return -EINVAL;
	if (!new)
		new = &noop_qdisc;
	*old = flow->q;
	flow->q = new;
	if (*old)
		qdisc_reset(*old);
	return 0;
}

static struct Qdisc *atm_tc_leaf(struct Qdisc *sch, unsigned long cl)
{
	struct atm_flow_data *flow = (struct atm_flow_data *)cl;

	pr_debug("atm_tc_leaf(sch %p,flow %p)\n", sch, flow);
	return flow ? flow->q : NULL;
}

static unsigned long atm_tc_find(struct Qdisc *sch, u32 classid)
{
	struct atm_qdisc_data *p __maybe_unused = qdisc_priv(sch);
	struct atm_flow_data *flow;

	pr_debug("%s(sch %p,[qdisc %p],classid %x)\n", __func__, sch, p, classid);
	flow = lookup_flow(sch, classid);
	pr_debug("%s: flow %p\n", __func__, flow);
	return (unsigned long)flow;
}

static unsigned long atm_tc_bind_filter(struct Qdisc *sch,
					unsigned long parent, u32 classid)
{
	struct atm_qdisc_data *p __maybe_unused = qdisc_priv(sch);
	struct atm_flow_data *flow;

	pr_debug("%s(sch %p,[qdisc %p],classid %x)\n", __func__, sch, p, classid);
	flow = lookup_flow(sch, classid);
	if (flow)
		flow->ref++;
	pr_debug("%s: flow %p\n", __func__, flow);
	return (unsigned long)flow;
}

/*
 * atm_tc_put handles all destructions, including the ones that are explicitly
 * requested (atm_tc_destroy, etc.). The assumption here is that we never drop
 * anything that still seems to be in use.
 */
static void atm_tc_put(struct Qdisc *sch, unsigned long cl)
{
	struct atm_qdisc_data *p = qdisc_priv(sch);
	struct atm_flow_data *flow = (struct atm_flow_data *)cl;

	pr_debug("atm_tc_put(sch %p,[qdisc %p],flow %p)\n", sch, p, flow);
	if (--flow->ref)
		return;
	pr_debug("atm_tc_put: destroying\n");
	list_del_init(&flow->list);
	pr_debug("atm_tc_put: qdisc %p\n", flow->q);
	qdisc_destroy(flow->q);
	tcf_block_put(flow->block);
	if (flow->sock) {
		pr_debug("atm_tc_put: f_count %ld\n",
			file_count(flow->sock->file));
		flow->vcc->pop = flow->old_pop;
		sockfd_put(flow->sock);
	}
	if (flow->excess)
		atm_tc_put(sch, (unsigned long)flow->excess);
	if (flow != &p->link)
		kfree(flow);
	/*
	 * If flow == &p->link, the qdisc no longer works at this point and
	 * needs to be removed. (By the caller of atm_tc_put.)
	 */
}

static void sch_atm_pop(struct atm_vcc *vcc, struct sk_buff *skb)
{
	struct atm_qdisc_data *p = VCC2FLOW(vcc)->parent;

	pr_debug("sch_atm_pop(vcc %p,skb %p,[qdisc %p])\n", vcc, skb, p);
	VCC2FLOW(vcc)->old_pop(vcc, skb);
	tasklet_schedule(&p->task);
}

static const u8 llc_oui_ip[] = {
	0xaa,			/* DSAP: non-ISO */
	0xaa,			/* SSAP: non-ISO */
	0x03,			/* Ctrl: Unnumbered Information Command PDU */
	0x00,			/* OUI: EtherType */
	0x00, 0x00,
	0x08, 0x00
};				/* Ethertype IP (0800) */

static const struct nla_policy atm_policy[TCA_ATM_MAX + 1] = {
	[TCA_ATM_FD]		= { .type = NLA_U32 },
	[TCA_ATM_EXCESS]	= { .type = NLA_U32 },
};

static int atm_tc_change(struct Qdisc *sch, u32 classid, u32 parent,
			 struct nlattr **tca, unsigned long *arg,
			 struct netlink_ext_ack *extack)
{
	struct atm_qdisc_data *p = qdisc_priv(sch);
	struct atm_flow_data *flow = (struct atm_flow_data *)*arg;
	struct atm_flow_data *excess = NULL;
	struct nlattr *opt = tca[TCA_OPTIONS];
	struct nlattr *tb[TCA_ATM_MAX + 1];
	struct socket *sock;
	int fd, error, hdr_len;
	void *hdr;

	pr_debug("atm_tc_change(sch %p,[qdisc %p],classid %x,parent %x,"
		"flow %p,opt %p)\n", sch, p, classid, parent, flow, opt);
	/*
	 * The concept of parents doesn't apply for this qdisc.
	 */
	if (parent && parent != TC_H_ROOT && parent != sch->handle)
		return -EINVAL;
	/*
	 * ATM classes cannot be changed. In order to change properties of the
	 * ATM connection, that socket needs to be modified directly (via the
	 * native ATM API. In order to send a flow to a different VC, the old
	 * class needs to be removed and a new one added. (This may be changed
	 * later.)
	 */
	if (flow)
		return -EBUSY;
	if (opt == NULL)
		return -EINVAL;

	error = nla_parse_nested(tb, TCA_ATM_MAX, opt, atm_policy, NULL);
	if (error < 0)
		return error;

	if (!tb[TCA_ATM_FD])
		return -EINVAL;
	fd = nla_get_u32(tb[TCA_ATM_FD]);
	pr_debug("atm_tc_change: fd %d\n", fd);
	if (tb[TCA_ATM_HDR]) {
		hdr_len = nla_len(tb[TCA_ATM_HDR]);
		hdr = nla_data(tb[TCA_ATM_HDR]);
	} else {
		hdr_len = RFC1483LLC_LEN;
		hdr = NULL;	/* default LLC/SNAP for IP */
	}
	if (!tb[TCA_ATM_EXCESS])
		excess = NULL;
	else {
		excess = (struct atm_flow_data *)
			atm_tc_find(sch, nla_get_u32(tb[TCA_ATM_EXCESS]));
		if (!excess)
			return -ENOENT;
	}
	pr_debug("atm_tc_change: type %d, payload %d, hdr_len %d\n",
		 opt->nla_type, nla_len(opt), hdr_len);
	sock = sockfd_lookup(fd, &error);
	if (!sock)
		return error;	/* f_count++ */
	pr_debug("atm_tc_change: f_count %ld\n", file_count(sock->file));
	if (sock->ops->family != PF_ATMSVC && sock->ops->family != PF_ATMPVC) {
		error = -EPROTOTYPE;
		goto err_out;
	}
	/* @@@ should check if the socket is really operational or we'll crash
	   on vcc->send */
	if (classid) {
		if (TC_H_MAJ(classid ^ sch->handle)) {
			pr_debug("atm_tc_change: classid mismatch\n");
			error = -EINVAL;
			goto err_out;
		}
	} else {
		int i;
		unsigned long cl;

		for (i = 1; i < 0x8000; i++) {
			classid = TC_H_MAKE(sch->handle, 0x8000 | i);
			cl = atm_tc_find(sch, classid);
			if (!cl)
				break;
		}
	}
	pr_debug("atm_tc_change: new id %x\n", classid);
	flow = kzalloc(sizeof(struct atm_flow_data) + hdr_len, GFP_KERNEL);
	pr_debug("atm_tc_change: flow %p\n", flow);
	if (!flow) {
		error = -ENOBUFS;
		goto err_out;
	}

<<<<<<< HEAD
	error = tcf_block_get(&flow->block, &flow->filter_list, sch);
=======
	error = tcf_block_get(&flow->block, &flow->filter_list, sch,
			      extack);
>>>>>>> 661e50bc
	if (error) {
		kfree(flow);
		goto err_out;
	}

	flow->q = qdisc_create_dflt(sch->dev_queue, &pfifo_qdisc_ops, classid,
				    extack);
	if (!flow->q)
		flow->q = &noop_qdisc;
	pr_debug("atm_tc_change: qdisc %p\n", flow->q);
	flow->sock = sock;
	flow->vcc = ATM_SD(sock);	/* speedup */
	flow->vcc->user_back = flow;
	pr_debug("atm_tc_change: vcc %p\n", flow->vcc);
	flow->old_pop = flow->vcc->pop;
	flow->parent = p;
	flow->vcc->pop = sch_atm_pop;
	flow->common.classid = classid;
	flow->ref = 1;
	flow->excess = excess;
	list_add(&flow->list, &p->link.list);
	flow->hdr_len = hdr_len;
	if (hdr)
		memcpy(flow->hdr, hdr, hdr_len);
	else
		memcpy(flow->hdr, llc_oui_ip, sizeof(llc_oui_ip));
	*arg = (unsigned long)flow;
	return 0;
err_out:
	sockfd_put(sock);
	return error;
}

static int atm_tc_delete(struct Qdisc *sch, unsigned long arg)
{
	struct atm_qdisc_data *p = qdisc_priv(sch);
	struct atm_flow_data *flow = (struct atm_flow_data *)arg;

	pr_debug("atm_tc_delete(sch %p,[qdisc %p],flow %p)\n", sch, p, flow);
	if (list_empty(&flow->list))
		return -EINVAL;
	if (rcu_access_pointer(flow->filter_list) || flow == &p->link)
		return -EBUSY;
	/*
	 * Reference count must be 2: one for "keepalive" (set at class
	 * creation), and one for the reference held when calling delete.
	 */
	if (flow->ref < 2) {
		pr_err("atm_tc_delete: flow->ref == %d\n", flow->ref);
		return -EINVAL;
	}
	if (flow->ref > 2)
		return -EBUSY;	/* catch references via excess, etc. */
	atm_tc_put(sch, arg);
	return 0;
}

static void atm_tc_walk(struct Qdisc *sch, struct qdisc_walker *walker)
{
	struct atm_qdisc_data *p = qdisc_priv(sch);
	struct atm_flow_data *flow;

	pr_debug("atm_tc_walk(sch %p,[qdisc %p],walker %p)\n", sch, p, walker);
	if (walker->stop)
		return;
	list_for_each_entry(flow, &p->flows, list) {
		if (walker->count >= walker->skip &&
		    walker->fn(sch, (unsigned long)flow, walker) < 0) {
			walker->stop = 1;
			break;
		}
		walker->count++;
	}
}

static struct tcf_block *atm_tc_tcf_block(struct Qdisc *sch, unsigned long cl,
					  struct netlink_ext_ack *extack)
{
	struct atm_qdisc_data *p = qdisc_priv(sch);
	struct atm_flow_data *flow = (struct atm_flow_data *)cl;

	pr_debug("atm_tc_find_tcf(sch %p,[qdisc %p],flow %p)\n", sch, p, flow);
	return flow ? flow->block : p->link.block;
}

/* --------------------------- Qdisc operations ---------------------------- */

static int atm_tc_enqueue(struct sk_buff *skb, struct Qdisc *sch,
			  struct sk_buff **to_free)
{
	struct atm_qdisc_data *p = qdisc_priv(sch);
	struct atm_flow_data *flow;
	struct tcf_result res;
	int result;
	int ret = NET_XMIT_SUCCESS | __NET_XMIT_BYPASS;

	pr_debug("atm_tc_enqueue(skb %p,sch %p,[qdisc %p])\n", skb, sch, p);
	result = TC_ACT_OK;	/* be nice to gcc */
	flow = NULL;
	if (TC_H_MAJ(skb->priority) != sch->handle ||
	    !(flow = (struct atm_flow_data *)atm_tc_find(sch, skb->priority))) {
		struct tcf_proto *fl;

		list_for_each_entry(flow, &p->flows, list) {
			fl = rcu_dereference_bh(flow->filter_list);
			if (fl) {
				result = tcf_classify(skb, fl, &res, true);
				if (result < 0)
					continue;
				flow = (struct atm_flow_data *)res.class;
				if (!flow)
					flow = lookup_flow(sch, res.classid);
				goto done;
			}
		}
		flow = NULL;
done:
		;
	}
	if (!flow) {
		flow = &p->link;
	} else {
		if (flow->vcc)
			ATM_SKB(skb)->atm_options = flow->vcc->atm_options;
		/*@@@ looks good ... but it's not supposed to work :-) */
#ifdef CONFIG_NET_CLS_ACT
		switch (result) {
		case TC_ACT_QUEUED:
		case TC_ACT_STOLEN:
		case TC_ACT_TRAP:
			__qdisc_drop(skb, to_free);
			return NET_XMIT_SUCCESS | __NET_XMIT_STOLEN;
		case TC_ACT_SHOT:
			__qdisc_drop(skb, to_free);
			goto drop;
		case TC_ACT_RECLASSIFY:
			if (flow->excess)
				flow = flow->excess;
			else
				ATM_SKB(skb)->atm_options |= ATM_ATMOPT_CLP;
			break;
		}
#endif
	}

	ret = qdisc_enqueue(skb, flow->q, to_free);
	if (ret != NET_XMIT_SUCCESS) {
drop: __maybe_unused
		if (net_xmit_drop_count(ret)) {
			qdisc_qstats_drop(sch);
			if (flow)
				flow->qstats.drops++;
		}
		return ret;
	}
	/*
	 * Okay, this may seem weird. We pretend we've dropped the packet if
	 * it goes via ATM. The reason for this is that the outer qdisc
	 * expects to be able to q->dequeue the packet later on if we return
	 * success at this place. Also, sch->q.qdisc needs to reflect whether
	 * there is a packet egligible for dequeuing or not. Note that the
	 * statistics of the outer qdisc are necessarily wrong because of all
	 * this. There's currently no correct solution for this.
	 */
	if (flow == &p->link) {
		sch->q.qlen++;
		return NET_XMIT_SUCCESS;
	}
	tasklet_schedule(&p->task);
	return NET_XMIT_SUCCESS | __NET_XMIT_BYPASS;
}

/*
 * Dequeue packets and send them over ATM. Note that we quite deliberately
 * avoid checking net_device's flow control here, simply because sch_atm
 * uses its own channels, which have nothing to do with any CLIP/LANE/or
 * non-ATM interfaces.
 */

static void sch_atm_dequeue(unsigned long data)
{
	struct Qdisc *sch = (struct Qdisc *)data;
	struct atm_qdisc_data *p = qdisc_priv(sch);
	struct atm_flow_data *flow;
	struct sk_buff *skb;

	pr_debug("sch_atm_dequeue(sch %p,[qdisc %p])\n", sch, p);
	list_for_each_entry(flow, &p->flows, list) {
		if (flow == &p->link)
			continue;
		/*
		 * If traffic is properly shaped, this won't generate nasty
		 * little bursts. Otherwise, it may ... (but that's okay)
		 */
		while ((skb = flow->q->ops->peek(flow->q))) {
			if (!atm_may_send(flow->vcc, skb->truesize))
				break;

			skb = qdisc_dequeue_peeked(flow->q);
			if (unlikely(!skb))
				break;

			qdisc_bstats_update(sch, skb);
			bstats_update(&flow->bstats, skb);
			pr_debug("atm_tc_dequeue: sending on class %p\n", flow);
			/* remove any LL header somebody else has attached */
			skb_pull(skb, skb_network_offset(skb));
			if (skb_headroom(skb) < flow->hdr_len) {
				struct sk_buff *new;

				new = skb_realloc_headroom(skb, flow->hdr_len);
				dev_kfree_skb(skb);
				if (!new)
					continue;
				skb = new;
			}
			pr_debug("sch_atm_dequeue: ip %p, data %p\n",
				 skb_network_header(skb), skb->data);
			ATM_SKB(skb)->vcc = flow->vcc;
			memcpy(skb_push(skb, flow->hdr_len), flow->hdr,
			       flow->hdr_len);
			refcount_add(skb->truesize,
				   &sk_atm(flow->vcc)->sk_wmem_alloc);
			/* atm.atm_options are already set by atm_tc_enqueue */
			flow->vcc->send(flow->vcc, skb);
		}
	}
}

static struct sk_buff *atm_tc_dequeue(struct Qdisc *sch)
{
	struct atm_qdisc_data *p = qdisc_priv(sch);
	struct sk_buff *skb;

	pr_debug("atm_tc_dequeue(sch %p,[qdisc %p])\n", sch, p);
	tasklet_schedule(&p->task);
	skb = qdisc_dequeue_peeked(p->link.q);
	if (skb)
		sch->q.qlen--;
	return skb;
}

static struct sk_buff *atm_tc_peek(struct Qdisc *sch)
{
	struct atm_qdisc_data *p = qdisc_priv(sch);

	pr_debug("atm_tc_peek(sch %p,[qdisc %p])\n", sch, p);

	return p->link.q->ops->peek(p->link.q);
}

static int atm_tc_init(struct Qdisc *sch, struct nlattr *opt,
		       struct netlink_ext_ack *extack)
{
	struct atm_qdisc_data *p = qdisc_priv(sch);
	int err;

	pr_debug("atm_tc_init(sch %p,[qdisc %p],opt %p)\n", sch, p, opt);
	INIT_LIST_HEAD(&p->flows);
	INIT_LIST_HEAD(&p->link.list);
	list_add(&p->link.list, &p->flows);
	p->link.q = qdisc_create_dflt(sch->dev_queue,
				      &pfifo_qdisc_ops, sch->handle, extack);
	if (!p->link.q)
		p->link.q = &noop_qdisc;
	pr_debug("atm_tc_init: link (%p) qdisc %p\n", &p->link, p->link.q);

<<<<<<< HEAD
	err = tcf_block_get(&p->link.block, &p->link.filter_list, sch);
=======
	err = tcf_block_get(&p->link.block, &p->link.filter_list, sch,
			    extack);
>>>>>>> 661e50bc
	if (err)
		return err;

	p->link.vcc = NULL;
	p->link.sock = NULL;
	p->link.common.classid = sch->handle;
	p->link.ref = 1;
	tasklet_init(&p->task, sch_atm_dequeue, (unsigned long)sch);
	return 0;
}

static void atm_tc_reset(struct Qdisc *sch)
{
	struct atm_qdisc_data *p = qdisc_priv(sch);
	struct atm_flow_data *flow;

	pr_debug("atm_tc_reset(sch %p,[qdisc %p])\n", sch, p);
	list_for_each_entry(flow, &p->flows, list)
		qdisc_reset(flow->q);
	sch->q.qlen = 0;
}

static void atm_tc_destroy(struct Qdisc *sch)
{
	struct atm_qdisc_data *p = qdisc_priv(sch);
	struct atm_flow_data *flow, *tmp;

	pr_debug("atm_tc_destroy(sch %p,[qdisc %p])\n", sch, p);
	list_for_each_entry(flow, &p->flows, list) {
		tcf_block_put(flow->block);
		flow->block = NULL;
	}

	list_for_each_entry_safe(flow, tmp, &p->flows, list) {
		if (flow->ref > 1)
			pr_err("atm_destroy: %p->ref = %d\n", flow, flow->ref);
		atm_tc_put(sch, (unsigned long)flow);
	}
	tasklet_kill(&p->task);
}

static int atm_tc_dump_class(struct Qdisc *sch, unsigned long cl,
			     struct sk_buff *skb, struct tcmsg *tcm)
{
	struct atm_qdisc_data *p = qdisc_priv(sch);
	struct atm_flow_data *flow = (struct atm_flow_data *)cl;
	struct nlattr *nest;

	pr_debug("atm_tc_dump_class(sch %p,[qdisc %p],flow %p,skb %p,tcm %p)\n",
		sch, p, flow, skb, tcm);
	if (list_empty(&flow->list))
		return -EINVAL;
	tcm->tcm_handle = flow->common.classid;
	tcm->tcm_info = flow->q->handle;

	nest = nla_nest_start(skb, TCA_OPTIONS);
	if (nest == NULL)
		goto nla_put_failure;

	if (nla_put(skb, TCA_ATM_HDR, flow->hdr_len, flow->hdr))
		goto nla_put_failure;
	if (flow->vcc) {
		struct sockaddr_atmpvc pvc;
		int state;

		memset(&pvc, 0, sizeof(pvc));
		pvc.sap_family = AF_ATMPVC;
		pvc.sap_addr.itf = flow->vcc->dev ? flow->vcc->dev->number : -1;
		pvc.sap_addr.vpi = flow->vcc->vpi;
		pvc.sap_addr.vci = flow->vcc->vci;
		if (nla_put(skb, TCA_ATM_ADDR, sizeof(pvc), &pvc))
			goto nla_put_failure;
		state = ATM_VF2VS(flow->vcc->flags);
		if (nla_put_u32(skb, TCA_ATM_STATE, state))
			goto nla_put_failure;
	}
	if (flow->excess) {
		if (nla_put_u32(skb, TCA_ATM_EXCESS, flow->common.classid))
			goto nla_put_failure;
	} else {
		if (nla_put_u32(skb, TCA_ATM_EXCESS, 0))
			goto nla_put_failure;
	}
	return nla_nest_end(skb, nest);

nla_put_failure:
	nla_nest_cancel(skb, nest);
	return -1;
}
static int
atm_tc_dump_class_stats(struct Qdisc *sch, unsigned long arg,
			struct gnet_dump *d)
{
	struct atm_flow_data *flow = (struct atm_flow_data *)arg;

	if (gnet_stats_copy_basic(qdisc_root_sleeping_running(sch),
				  d, NULL, &flow->bstats) < 0 ||
	    gnet_stats_copy_queue(d, NULL, &flow->qstats, flow->q->q.qlen) < 0)
		return -1;

	return 0;
}

static int atm_tc_dump(struct Qdisc *sch, struct sk_buff *skb)
{
	return 0;
}

static const struct Qdisc_class_ops atm_class_ops = {
	.graft		= atm_tc_graft,
	.leaf		= atm_tc_leaf,
	.find		= atm_tc_find,
	.change		= atm_tc_change,
	.delete		= atm_tc_delete,
	.walk		= atm_tc_walk,
	.tcf_block	= atm_tc_tcf_block,
	.bind_tcf	= atm_tc_bind_filter,
	.unbind_tcf	= atm_tc_put,
	.dump		= atm_tc_dump_class,
	.dump_stats	= atm_tc_dump_class_stats,
};

static struct Qdisc_ops atm_qdisc_ops __read_mostly = {
	.cl_ops		= &atm_class_ops,
	.id		= "atm",
	.priv_size	= sizeof(struct atm_qdisc_data),
	.enqueue	= atm_tc_enqueue,
	.dequeue	= atm_tc_dequeue,
	.peek		= atm_tc_peek,
	.init		= atm_tc_init,
	.reset		= atm_tc_reset,
	.destroy	= atm_tc_destroy,
	.dump		= atm_tc_dump,
	.owner		= THIS_MODULE,
};

static int __init atm_init(void)
{
	return register_qdisc(&atm_qdisc_ops);
}

static void __exit atm_exit(void)
{
	unregister_qdisc(&atm_qdisc_ops);
}

module_init(atm_init)
module_exit(atm_exit)
MODULE_LICENSE("GPL");<|MERGE_RESOLUTION|>--- conflicted
+++ resolved
@@ -283,12 +283,8 @@
 		goto err_out;
 	}
 
-<<<<<<< HEAD
-	error = tcf_block_get(&flow->block, &flow->filter_list, sch);
-=======
 	error = tcf_block_get(&flow->block, &flow->filter_list, sch,
 			      extack);
->>>>>>> 661e50bc
 	if (error) {
 		kfree(flow);
 		goto err_out;
@@ -556,12 +552,8 @@
 		p->link.q = &noop_qdisc;
 	pr_debug("atm_tc_init: link (%p) qdisc %p\n", &p->link, p->link.q);
 
-<<<<<<< HEAD
-	err = tcf_block_get(&p->link.block, &p->link.filter_list, sch);
-=======
 	err = tcf_block_get(&p->link.block, &p->link.filter_list, sch,
 			    extack);
->>>>>>> 661e50bc
 	if (err)
 		return err;
 
