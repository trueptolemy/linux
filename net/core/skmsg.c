--- conflicted
+++ resolved
@@ -555,15 +555,10 @@
 	struct sk_psock *psock = container_of(gc, struct sk_psock, gc);
 
 	/* No sk_callback_lock since already detached. */
-<<<<<<< HEAD
-	strp_stop(&psock->parser.strp);
-	strp_done(&psock->parser.strp);
-=======
 
 	/* Parser has been stopped */
 	if (psock->progs.skb_parser)
 		strp_done(&psock->parser.strp);
->>>>>>> 0ecfebd2
 
 	cancel_work_sync(&psock->work);
 
