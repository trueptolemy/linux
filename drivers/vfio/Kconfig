--- conflicted
+++ resolved
@@ -33,14 +33,6 @@
 	depends on SPAPR_TCE_IOMMU
 	default VFIO
 
-<<<<<<< HEAD
-=======
-config VFIO_VIRQFD
-	bool
-	select EVENTFD
-	default n
-
->>>>>>> 70be6f32
 config VFIO_NOIOMMU
 	bool "VFIO No-IOMMU support"
 	help
@@ -56,13 +48,8 @@
 	  If you don't know what to do here, say N.
 endif
 
-config VFIO_SPAPR_EEH
-	tristate
-	depends on EEH && VFIO_IOMMU_SPAPR_TCE
-	default VFIO
-
 config VFIO_VIRQFD
-	tristate
+	bool
 	select EVENTFD
 	default n
 
