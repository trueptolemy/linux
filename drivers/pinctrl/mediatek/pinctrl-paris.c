--- conflicted
+++ resolved
@@ -581,11 +581,7 @@
 {
 	int pinmux, pullup, pullen, len = 0, r1 = -1, r0 = -1, rsel = -1;
 	const struct mtk_pin_desc *desc;
-<<<<<<< HEAD
-	u32 try_all_type;
-=======
 	u32 try_all_type = 0;
->>>>>>> 754e0b0e
 
 	if (gpio >= hw->soc->npins)
 		return -EINVAL;
