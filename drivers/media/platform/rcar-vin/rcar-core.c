--- conflicted
+++ resolved
@@ -546,7 +546,9 @@
 
 	vin_dbg(vin, "unbind parallel subdev %s\n", subdev->name);
 
+	mutex_lock(&vin->lock);
 	rvin_parallel_subdevice_detach(vin);
+	mutex_unlock(&vin->lock);
 }
 
 static int rvin_parallel_notify_bound(struct v4l2_async_notifier *notifier,
@@ -556,7 +558,9 @@
 	struct rvin_dev *vin = v4l2_dev_to_vin(notifier->v4l2_dev);
 	int ret;
 
+	mutex_lock(&vin->lock);
 	ret = rvin_parallel_subdevice_attach(vin, subdev);
+	mutex_unlock(&vin->lock);
 	if (ret)
 		return ret;
 
@@ -664,6 +668,7 @@
 	}
 
 	/* Create all media device links between VINs and CSI-2's. */
+	mutex_lock(&vin->group->lock);
 	for (route = vin->info->routes; route->mask; route++) {
 		struct media_pad *source_pad, *sink_pad;
 		struct media_entity *source, *sink;
@@ -699,6 +704,7 @@
 			break;
 		}
 	}
+	mutex_unlock(&vin->group->lock);
 
 	return ret;
 }
@@ -713,6 +719,8 @@
 	for (i = 0; i < RCAR_VIN_NUM; i++)
 		if (vin->group->vin[i])
 			rvin_v4l2_unregister(vin->group->vin[i]);
+
+	mutex_lock(&vin->group->lock);
 
 	for (i = 0; i < RVIN_CSI_MAX; i++) {
 		if (vin->group->csi[i].fwnode != asd->match.fwnode)
@@ -721,6 +729,8 @@
 		vin_dbg(vin, "Unbind CSI-2 %s from slot %u\n", subdev->name, i);
 		break;
 	}
+
+	mutex_unlock(&vin->group->lock);
 }
 
 static int rvin_group_notify_bound(struct v4l2_async_notifier *notifier,
@@ -729,6 +739,8 @@
 {
 	struct rvin_dev *vin = v4l2_dev_to_vin(notifier->v4l2_dev);
 	unsigned int i;
+
+	mutex_lock(&vin->group->lock);
 
 	for (i = 0; i < RVIN_CSI_MAX; i++) {
 		if (vin->group->csi[i].fwnode != asd->match.fwnode)
@@ -737,6 +749,8 @@
 		vin_dbg(vin, "Bound CSI-2 %s to slot %u\n", subdev->name, i);
 		break;
 	}
+
+	mutex_unlock(&vin->group->lock);
 
 	return 0;
 }
@@ -1143,13 +1157,10 @@
 
 static const struct of_device_id rvin_of_id_table[] = {
 	{
-<<<<<<< HEAD
-=======
 		.compatible = "renesas,vin-r8a774a1",
 		.data = &rcar_info_r8a7796,
 	},
 	{
->>>>>>> 0ecfebd2
 		.compatible = "renesas,vin-r8a774c0",
 		.data = &rcar_info_r8a77990,
 	},
