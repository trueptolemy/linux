// SPDX-License-Identifier: GPL-2.0
/* Copyright (C) 2017 Netronome Systems, Inc.
 * Copyright (C) 2019 Mellanox Technologies. All rights reserved
 */

#include <linux/device.h>
#include <linux/idr.h>
#include <linux/kernel.h>
#include <linux/list.h>
#include <linux/mutex.h>
#include <linux/slab.h>
#include <linux/sysfs.h>

#include "netdevsim.h"

static DEFINE_IDA(nsim_bus_dev_ids);
static LIST_HEAD(nsim_bus_dev_list);
static DEFINE_MUTEX(nsim_bus_dev_list_lock);
static bool nsim_bus_enable;

static struct nsim_bus_dev *to_nsim_bus_dev(struct device *dev)
{
	return container_of(dev, struct nsim_bus_dev, dev);
}

<<<<<<< HEAD
static int nsim_bus_dev_vfs_enable(struct nsim_bus_dev *nsim_bus_dev,
				   unsigned int num_vfs)
{
	struct nsim_dev *nsim_dev;
	int err = 0;

	if (nsim_bus_dev->max_vfs < num_vfs)
		return -ENOMEM;

	if (!nsim_bus_dev->vfconfigs)
		return -ENOMEM;
	nsim_bus_dev->num_vfs = num_vfs;

	nsim_dev = dev_get_drvdata(&nsim_bus_dev->dev);
	if (nsim_esw_mode_is_switchdev(nsim_dev)) {
		err = nsim_esw_switchdev_enable(nsim_dev, NULL);
		if (err)
			nsim_bus_dev->num_vfs = 0;
	}

	return err;
}

void nsim_bus_dev_vfs_disable(struct nsim_bus_dev *nsim_bus_dev)
{
	struct nsim_dev *nsim_dev;

	nsim_bus_dev->num_vfs = 0;
	nsim_dev = dev_get_drvdata(&nsim_bus_dev->dev);
	if (nsim_esw_mode_is_switchdev(nsim_dev))
		nsim_esw_legacy_enable(nsim_dev, NULL);
}

=======
>>>>>>> df0cc57e
static ssize_t
nsim_bus_dev_numvfs_store(struct device *dev, struct device_attribute *attr,
			  const char *buf, size_t count)
{
	struct nsim_bus_dev *nsim_bus_dev = to_nsim_bus_dev(dev);
	unsigned int num_vfs;
	int ret;

	ret = kstrtouint(buf, 0, &num_vfs);
	if (ret)
		return ret;

<<<<<<< HEAD
	mutex_lock(&nsim_bus_dev->vfs_lock);
	if (nsim_bus_dev->num_vfs == num_vfs)
		goto exit_good;
	if (nsim_bus_dev->num_vfs && num_vfs) {
		ret = -EBUSY;
		goto exit_unlock;
	}

	if (num_vfs) {
		ret = nsim_bus_dev_vfs_enable(nsim_bus_dev, num_vfs);
		if (ret)
			goto exit_unlock;
	} else {
		nsim_bus_dev_vfs_disable(nsim_bus_dev);
	}
exit_good:
	ret = count;
exit_unlock:
	mutex_unlock(&nsim_bus_dev->vfs_lock);
=======
	device_lock(dev);
	ret = -ENOENT;
	if (dev_get_drvdata(dev))
		ret = nsim_drv_configure_vfs(nsim_bus_dev, num_vfs);
	device_unlock(dev);
>>>>>>> df0cc57e

	return ret ? ret : count;
}

static ssize_t
nsim_bus_dev_numvfs_show(struct device *dev,
			 struct device_attribute *attr, char *buf)
{
	struct nsim_bus_dev *nsim_bus_dev = to_nsim_bus_dev(dev);

	return sprintf(buf, "%u\n", nsim_bus_dev->num_vfs);
}

static struct device_attribute nsim_bus_dev_numvfs_attr =
	__ATTR(sriov_numvfs, 0664, nsim_bus_dev_numvfs_show,
	       nsim_bus_dev_numvfs_store);

ssize_t nsim_bus_dev_max_vfs_read(struct file *file,
				  char __user *data,
				  size_t count, loff_t *ppos)
{
	struct nsim_bus_dev *nsim_bus_dev = file->private_data;
	char buf[11];
	ssize_t len;

	len = snprintf(buf, sizeof(buf), "%u\n", nsim_bus_dev->max_vfs);
	if (len < 0)
		return len;

	return simple_read_from_buffer(data, count, ppos, buf, len);
}

ssize_t nsim_bus_dev_max_vfs_write(struct file *file,
				   const char __user *data,
				   size_t count, loff_t *ppos)
{
	struct nsim_bus_dev *nsim_bus_dev = file->private_data;
	struct nsim_vf_config *vfconfigs;
	ssize_t ret;
	char buf[10];
	u32 val;

	if (*ppos != 0)
		return 0;

	if (count >= sizeof(buf))
		return -ENOSPC;

	mutex_lock(&nsim_bus_dev->vfs_lock);
	/* Reject if VFs are configured */
	if (nsim_bus_dev->num_vfs) {
		ret = -EBUSY;
		goto unlock;
	}

	ret = copy_from_user(buf, data, count);
	if (ret) {
		ret = -EFAULT;
		goto unlock;
	}

	buf[count] = '\0';
	ret = kstrtouint(buf, 10, &val);
	if (ret) {
		ret = -EIO;
		goto unlock;
	}

	/* max_vfs limited by the maximum number of provided port indexes */
	if (val > NSIM_DEV_VF_PORT_INDEX_MAX - NSIM_DEV_VF_PORT_INDEX_BASE) {
		ret = -ERANGE;
		goto unlock;
	}

	vfconfigs = kcalloc(val, sizeof(struct nsim_vf_config), GFP_KERNEL | __GFP_NOWARN);
	if (!vfconfigs) {
		ret = -ENOMEM;
		goto unlock;
	}

	kfree(nsim_bus_dev->vfconfigs);
	nsim_bus_dev->vfconfigs = vfconfigs;
	nsim_bus_dev->max_vfs = val;
	*ppos += count;
	ret = count;
unlock:
	mutex_unlock(&nsim_bus_dev->vfs_lock);
	return ret;
}

static ssize_t
new_port_store(struct device *dev, struct device_attribute *attr,
	       const char *buf, size_t count)
{
	struct nsim_bus_dev *nsim_bus_dev = to_nsim_bus_dev(dev);
	unsigned int port_index;
	int ret;

	/* Prevent to use nsim_bus_dev before initialization. */
	if (!smp_load_acquire(&nsim_bus_dev->init))
		return -EBUSY;
	ret = kstrtouint(buf, 0, &port_index);
	if (ret)
		return ret;

	if (!mutex_trylock(&nsim_bus_dev->nsim_bus_reload_lock))
		return -EBUSY;

	if (nsim_bus_dev->in_reload) {
		mutex_unlock(&nsim_bus_dev->nsim_bus_reload_lock);
		return -EBUSY;
	}

<<<<<<< HEAD
	ret = nsim_dev_port_add(nsim_bus_dev, NSIM_DEV_PORT_TYPE_PF, port_index);
=======
	ret = nsim_drv_port_add(nsim_bus_dev, NSIM_DEV_PORT_TYPE_PF, port_index);
>>>>>>> df0cc57e
	mutex_unlock(&nsim_bus_dev->nsim_bus_reload_lock);
	return ret ? ret : count;
}

static struct device_attribute nsim_bus_dev_new_port_attr = __ATTR_WO(new_port);

static ssize_t
del_port_store(struct device *dev, struct device_attribute *attr,
	       const char *buf, size_t count)
{
	struct nsim_bus_dev *nsim_bus_dev = to_nsim_bus_dev(dev);
	unsigned int port_index;
	int ret;

	/* Prevent to use nsim_bus_dev before initialization. */
	if (!smp_load_acquire(&nsim_bus_dev->init))
		return -EBUSY;
	ret = kstrtouint(buf, 0, &port_index);
	if (ret)
		return ret;

	if (!mutex_trylock(&nsim_bus_dev->nsim_bus_reload_lock))
		return -EBUSY;

	if (nsim_bus_dev->in_reload) {
		mutex_unlock(&nsim_bus_dev->nsim_bus_reload_lock);
		return -EBUSY;
	}

<<<<<<< HEAD
	ret = nsim_dev_port_del(nsim_bus_dev, NSIM_DEV_PORT_TYPE_PF, port_index);
=======
	ret = nsim_drv_port_del(nsim_bus_dev, NSIM_DEV_PORT_TYPE_PF, port_index);
>>>>>>> df0cc57e
	mutex_unlock(&nsim_bus_dev->nsim_bus_reload_lock);
	return ret ? ret : count;
}

static struct device_attribute nsim_bus_dev_del_port_attr = __ATTR_WO(del_port);

static struct attribute *nsim_bus_dev_attrs[] = {
	&nsim_bus_dev_numvfs_attr.attr,
	&nsim_bus_dev_new_port_attr.attr,
	&nsim_bus_dev_del_port_attr.attr,
	NULL,
};

static const struct attribute_group nsim_bus_dev_attr_group = {
	.attrs = nsim_bus_dev_attrs,
};

static const struct attribute_group *nsim_bus_dev_attr_groups[] = {
	&nsim_bus_dev_attr_group,
	NULL,
};

static void nsim_bus_dev_release(struct device *dev)
{
}

static struct device_type nsim_bus_dev_type = {
	.groups = nsim_bus_dev_attr_groups,
	.release = nsim_bus_dev_release,
};

static struct nsim_bus_dev *
nsim_bus_dev_new(unsigned int id, unsigned int port_count, unsigned int num_queues);

static ssize_t
new_device_store(struct bus_type *bus, const char *buf, size_t count)
{
	unsigned int id, port_count, num_queues;
	struct nsim_bus_dev *nsim_bus_dev;
	int err;

	err = sscanf(buf, "%u %u %u", &id, &port_count, &num_queues);
	switch (err) {
	case 1:
		port_count = 1;
		fallthrough;
	case 2:
		num_queues = 1;
		fallthrough;
	case 3:
		if (id > INT_MAX) {
			pr_err("Value of \"id\" is too big.\n");
			return -EINVAL;
		}
		break;
	default:
		pr_err("Format for adding new device is \"id port_count num_queues\" (uint uint unit).\n");
		return -EINVAL;
	}

	mutex_lock(&nsim_bus_dev_list_lock);
	/* Prevent to use resource before initialization. */
	if (!smp_load_acquire(&nsim_bus_enable)) {
		err = -EBUSY;
		goto err;
	}

	nsim_bus_dev = nsim_bus_dev_new(id, port_count, num_queues);
	if (IS_ERR(nsim_bus_dev)) {
		err = PTR_ERR(nsim_bus_dev);
		goto err;
	}

	/* Allow using nsim_bus_dev */
	smp_store_release(&nsim_bus_dev->init, true);

	list_add_tail(&nsim_bus_dev->list, &nsim_bus_dev_list);
	mutex_unlock(&nsim_bus_dev_list_lock);

	return count;
err:
	mutex_unlock(&nsim_bus_dev_list_lock);
	return err;
}
static BUS_ATTR_WO(new_device);

static void nsim_bus_dev_del(struct nsim_bus_dev *nsim_bus_dev);

static ssize_t
del_device_store(struct bus_type *bus, const char *buf, size_t count)
{
	struct nsim_bus_dev *nsim_bus_dev, *tmp;
	unsigned int id;
	int err;

	err = sscanf(buf, "%u", &id);
	switch (err) {
	case 1:
		if (id > INT_MAX) {
			pr_err("Value of \"id\" is too big.\n");
			return -EINVAL;
		}
		break;
	default:
		pr_err("Format for deleting device is \"id\" (uint).\n");
		return -EINVAL;
	}

	err = -ENOENT;
	mutex_lock(&nsim_bus_dev_list_lock);
	/* Prevent to use resource before initialization. */
	if (!smp_load_acquire(&nsim_bus_enable)) {
		mutex_unlock(&nsim_bus_dev_list_lock);
		return -EBUSY;
	}
	list_for_each_entry_safe(nsim_bus_dev, tmp, &nsim_bus_dev_list, list) {
		if (nsim_bus_dev->dev.id != id)
			continue;
		list_del(&nsim_bus_dev->list);
		nsim_bus_dev_del(nsim_bus_dev);
		err = 0;
		break;
	}
	mutex_unlock(&nsim_bus_dev_list_lock);
	return !err ? count : err;
}
static BUS_ATTR_WO(del_device);

static struct attribute *nsim_bus_attrs[] = {
	&bus_attr_new_device.attr,
	&bus_attr_del_device.attr,
	NULL
};
ATTRIBUTE_GROUPS(nsim_bus);

static int nsim_bus_probe(struct device *dev)
{
	struct nsim_bus_dev *nsim_bus_dev = to_nsim_bus_dev(dev);

	return nsim_drv_probe(nsim_bus_dev);
}

static void nsim_bus_remove(struct device *dev)
{
	struct nsim_bus_dev *nsim_bus_dev = to_nsim_bus_dev(dev);

<<<<<<< HEAD
	nsim_dev_remove(nsim_bus_dev);
=======
	nsim_drv_remove(nsim_bus_dev);
>>>>>>> df0cc57e
}

static int nsim_num_vf(struct device *dev)
{
	struct nsim_bus_dev *nsim_bus_dev = to_nsim_bus_dev(dev);

	return nsim_bus_dev->num_vfs;
}

static struct bus_type nsim_bus = {
	.name		= DRV_NAME,
	.dev_name	= DRV_NAME,
	.bus_groups	= nsim_bus_groups,
	.probe		= nsim_bus_probe,
	.remove		= nsim_bus_remove,
	.num_vf		= nsim_num_vf,
};

#define NSIM_BUS_DEV_MAX_VFS 4

static struct nsim_bus_dev *
nsim_bus_dev_new(unsigned int id, unsigned int port_count, unsigned int num_queues)
{
	struct nsim_bus_dev *nsim_bus_dev;
	int err;

	nsim_bus_dev = kzalloc(sizeof(*nsim_bus_dev), GFP_KERNEL);
	if (!nsim_bus_dev)
		return ERR_PTR(-ENOMEM);

	err = ida_alloc_range(&nsim_bus_dev_ids, id, id, GFP_KERNEL);
	if (err < 0)
		goto err_nsim_bus_dev_free;
	nsim_bus_dev->dev.id = err;
	nsim_bus_dev->dev.bus = &nsim_bus;
	nsim_bus_dev->dev.type = &nsim_bus_dev_type;
	nsim_bus_dev->port_count = port_count;
	nsim_bus_dev->num_queues = num_queues;
	nsim_bus_dev->initial_net = current->nsproxy->net_ns;
	nsim_bus_dev->max_vfs = NSIM_BUS_DEV_MAX_VFS;
	mutex_init(&nsim_bus_dev->nsim_bus_reload_lock);
	mutex_init(&nsim_bus_dev->vfs_lock);
	/* Disallow using nsim_bus_dev */
	smp_store_release(&nsim_bus_dev->init, false);

	nsim_bus_dev->vfconfigs = kcalloc(nsim_bus_dev->max_vfs,
					  sizeof(struct nsim_vf_config),
					  GFP_KERNEL | __GFP_NOWARN);
	if (!nsim_bus_dev->vfconfigs) {
		err = -ENOMEM;
		goto err_nsim_bus_dev_id_free;
	}

	err = device_register(&nsim_bus_dev->dev);
	if (err)
<<<<<<< HEAD
		goto err_nsim_vfs_free;
=======
		goto err_nsim_bus_dev_id_free;
>>>>>>> df0cc57e

	return nsim_bus_dev;

err_nsim_vfs_free:
	kfree(nsim_bus_dev->vfconfigs);
err_nsim_bus_dev_id_free:
	ida_free(&nsim_bus_dev_ids, nsim_bus_dev->dev.id);
err_nsim_bus_dev_free:
	kfree(nsim_bus_dev);
	return ERR_PTR(err);
}

static void nsim_bus_dev_del(struct nsim_bus_dev *nsim_bus_dev)
{
	/* Disallow using nsim_bus_dev */
	smp_store_release(&nsim_bus_dev->init, false);
	device_unregister(&nsim_bus_dev->dev);
	ida_free(&nsim_bus_dev_ids, nsim_bus_dev->dev.id);
	kfree(nsim_bus_dev->vfconfigs);
	kfree(nsim_bus_dev);
}

static struct device_driver nsim_driver = {
	.name		= DRV_NAME,
	.bus		= &nsim_bus,
	.owner		= THIS_MODULE,
};

int nsim_bus_init(void)
{
	int err;

	err = bus_register(&nsim_bus);
	if (err)
		return err;
	err = driver_register(&nsim_driver);
	if (err)
		goto err_bus_unregister;
	/* Allow using resources */
	smp_store_release(&nsim_bus_enable, true);
	return 0;

err_bus_unregister:
	bus_unregister(&nsim_bus);
	return err;
}

void nsim_bus_exit(void)
{
	struct nsim_bus_dev *nsim_bus_dev, *tmp;

	/* Disallow using resources */
	smp_store_release(&nsim_bus_enable, false);

	mutex_lock(&nsim_bus_dev_list_lock);
	list_for_each_entry_safe(nsim_bus_dev, tmp, &nsim_bus_dev_list, list) {
		list_del(&nsim_bus_dev->list);
		nsim_bus_dev_del(nsim_bus_dev);
	}
	mutex_unlock(&nsim_bus_dev_list_lock);

	driver_unregister(&nsim_driver);
	bus_unregister(&nsim_bus);
}<|MERGE_RESOLUTION|>--- conflicted
+++ resolved
@@ -23,42 +23,6 @@
 	return container_of(dev, struct nsim_bus_dev, dev);
 }
 
-<<<<<<< HEAD
-static int nsim_bus_dev_vfs_enable(struct nsim_bus_dev *nsim_bus_dev,
-				   unsigned int num_vfs)
-{
-	struct nsim_dev *nsim_dev;
-	int err = 0;
-
-	if (nsim_bus_dev->max_vfs < num_vfs)
-		return -ENOMEM;
-
-	if (!nsim_bus_dev->vfconfigs)
-		return -ENOMEM;
-	nsim_bus_dev->num_vfs = num_vfs;
-
-	nsim_dev = dev_get_drvdata(&nsim_bus_dev->dev);
-	if (nsim_esw_mode_is_switchdev(nsim_dev)) {
-		err = nsim_esw_switchdev_enable(nsim_dev, NULL);
-		if (err)
-			nsim_bus_dev->num_vfs = 0;
-	}
-
-	return err;
-}
-
-void nsim_bus_dev_vfs_disable(struct nsim_bus_dev *nsim_bus_dev)
-{
-	struct nsim_dev *nsim_dev;
-
-	nsim_bus_dev->num_vfs = 0;
-	nsim_dev = dev_get_drvdata(&nsim_bus_dev->dev);
-	if (nsim_esw_mode_is_switchdev(nsim_dev))
-		nsim_esw_legacy_enable(nsim_dev, NULL);
-}
-
-=======
->>>>>>> df0cc57e
 static ssize_t
 nsim_bus_dev_numvfs_store(struct device *dev, struct device_attribute *attr,
 			  const char *buf, size_t count)
@@ -71,33 +35,11 @@
 	if (ret)
 		return ret;
 
-<<<<<<< HEAD
-	mutex_lock(&nsim_bus_dev->vfs_lock);
-	if (nsim_bus_dev->num_vfs == num_vfs)
-		goto exit_good;
-	if (nsim_bus_dev->num_vfs && num_vfs) {
-		ret = -EBUSY;
-		goto exit_unlock;
-	}
-
-	if (num_vfs) {
-		ret = nsim_bus_dev_vfs_enable(nsim_bus_dev, num_vfs);
-		if (ret)
-			goto exit_unlock;
-	} else {
-		nsim_bus_dev_vfs_disable(nsim_bus_dev);
-	}
-exit_good:
-	ret = count;
-exit_unlock:
-	mutex_unlock(&nsim_bus_dev->vfs_lock);
-=======
 	device_lock(dev);
 	ret = -ENOENT;
 	if (dev_get_drvdata(dev))
 		ret = nsim_drv_configure_vfs(nsim_bus_dev, num_vfs);
 	device_unlock(dev);
->>>>>>> df0cc57e
 
 	return ret ? ret : count;
 }
@@ -115,79 +57,6 @@
 	__ATTR(sriov_numvfs, 0664, nsim_bus_dev_numvfs_show,
 	       nsim_bus_dev_numvfs_store);
 
-ssize_t nsim_bus_dev_max_vfs_read(struct file *file,
-				  char __user *data,
-				  size_t count, loff_t *ppos)
-{
-	struct nsim_bus_dev *nsim_bus_dev = file->private_data;
-	char buf[11];
-	ssize_t len;
-
-	len = snprintf(buf, sizeof(buf), "%u\n", nsim_bus_dev->max_vfs);
-	if (len < 0)
-		return len;
-
-	return simple_read_from_buffer(data, count, ppos, buf, len);
-}
-
-ssize_t nsim_bus_dev_max_vfs_write(struct file *file,
-				   const char __user *data,
-				   size_t count, loff_t *ppos)
-{
-	struct nsim_bus_dev *nsim_bus_dev = file->private_data;
-	struct nsim_vf_config *vfconfigs;
-	ssize_t ret;
-	char buf[10];
-	u32 val;
-
-	if (*ppos != 0)
-		return 0;
-
-	if (count >= sizeof(buf))
-		return -ENOSPC;
-
-	mutex_lock(&nsim_bus_dev->vfs_lock);
-	/* Reject if VFs are configured */
-	if (nsim_bus_dev->num_vfs) {
-		ret = -EBUSY;
-		goto unlock;
-	}
-
-	ret = copy_from_user(buf, data, count);
-	if (ret) {
-		ret = -EFAULT;
-		goto unlock;
-	}
-
-	buf[count] = '\0';
-	ret = kstrtouint(buf, 10, &val);
-	if (ret) {
-		ret = -EIO;
-		goto unlock;
-	}
-
-	/* max_vfs limited by the maximum number of provided port indexes */
-	if (val > NSIM_DEV_VF_PORT_INDEX_MAX - NSIM_DEV_VF_PORT_INDEX_BASE) {
-		ret = -ERANGE;
-		goto unlock;
-	}
-
-	vfconfigs = kcalloc(val, sizeof(struct nsim_vf_config), GFP_KERNEL | __GFP_NOWARN);
-	if (!vfconfigs) {
-		ret = -ENOMEM;
-		goto unlock;
-	}
-
-	kfree(nsim_bus_dev->vfconfigs);
-	nsim_bus_dev->vfconfigs = vfconfigs;
-	nsim_bus_dev->max_vfs = val;
-	*ppos += count;
-	ret = count;
-unlock:
-	mutex_unlock(&nsim_bus_dev->vfs_lock);
-	return ret;
-}
-
 static ssize_t
 new_port_store(struct device *dev, struct device_attribute *attr,
 	       const char *buf, size_t count)
@@ -211,11 +80,7 @@
 		return -EBUSY;
 	}
 
-<<<<<<< HEAD
-	ret = nsim_dev_port_add(nsim_bus_dev, NSIM_DEV_PORT_TYPE_PF, port_index);
-=======
 	ret = nsim_drv_port_add(nsim_bus_dev, NSIM_DEV_PORT_TYPE_PF, port_index);
->>>>>>> df0cc57e
 	mutex_unlock(&nsim_bus_dev->nsim_bus_reload_lock);
 	return ret ? ret : count;
 }
@@ -245,11 +110,7 @@
 		return -EBUSY;
 	}
 
-<<<<<<< HEAD
-	ret = nsim_dev_port_del(nsim_bus_dev, NSIM_DEV_PORT_TYPE_PF, port_index);
-=======
 	ret = nsim_drv_port_del(nsim_bus_dev, NSIM_DEV_PORT_TYPE_PF, port_index);
->>>>>>> df0cc57e
 	mutex_unlock(&nsim_bus_dev->nsim_bus_reload_lock);
 	return ret ? ret : count;
 }
@@ -396,11 +257,7 @@
 {
 	struct nsim_bus_dev *nsim_bus_dev = to_nsim_bus_dev(dev);
 
-<<<<<<< HEAD
-	nsim_dev_remove(nsim_bus_dev);
-=======
 	nsim_drv_remove(nsim_bus_dev);
->>>>>>> df0cc57e
 }
 
 static int nsim_num_vf(struct device *dev)
@@ -442,30 +299,15 @@
 	nsim_bus_dev->initial_net = current->nsproxy->net_ns;
 	nsim_bus_dev->max_vfs = NSIM_BUS_DEV_MAX_VFS;
 	mutex_init(&nsim_bus_dev->nsim_bus_reload_lock);
-	mutex_init(&nsim_bus_dev->vfs_lock);
 	/* Disallow using nsim_bus_dev */
 	smp_store_release(&nsim_bus_dev->init, false);
 
-	nsim_bus_dev->vfconfigs = kcalloc(nsim_bus_dev->max_vfs,
-					  sizeof(struct nsim_vf_config),
-					  GFP_KERNEL | __GFP_NOWARN);
-	if (!nsim_bus_dev->vfconfigs) {
-		err = -ENOMEM;
-		goto err_nsim_bus_dev_id_free;
-	}
-
 	err = device_register(&nsim_bus_dev->dev);
 	if (err)
-<<<<<<< HEAD
-		goto err_nsim_vfs_free;
-=======
 		goto err_nsim_bus_dev_id_free;
->>>>>>> df0cc57e
 
 	return nsim_bus_dev;
 
-err_nsim_vfs_free:
-	kfree(nsim_bus_dev->vfconfigs);
 err_nsim_bus_dev_id_free:
 	ida_free(&nsim_bus_dev_ids, nsim_bus_dev->dev.id);
 err_nsim_bus_dev_free:
@@ -479,7 +321,6 @@
 	smp_store_release(&nsim_bus_dev->init, false);
 	device_unregister(&nsim_bus_dev->dev);
 	ida_free(&nsim_bus_dev_ids, nsim_bus_dev->dev.id);
-	kfree(nsim_bus_dev->vfconfigs);
 	kfree(nsim_bus_dev);
 }
 
