/*
 * Copyright (C) 2005-2006 Micronas USA Inc.
 *
 * This program is free software; you can redistribute it and/or modify
 * it under the terms of the GNU General Public License (Version 2) as
 * published by the Free Software Foundation.
 *
 * This program is distributed in the hope that it will be useful,
 * but WITHOUT ANY WARRANTY; without even the implied warranty of
 * MERCHANTABILITY or FITNESS FOR A PARTICULAR PURPOSE.  See the
 * GNU General Public License for more details.
 *
 * You should have received a copy of the GNU General Public License
 * along with this program; if not, write to the Free Software Foundation,
 * Inc., 59 Temple Place - Suite 330, Boston MA 02111-1307, USA.
 */

#include <linux/module.h>
#include <linux/init.h>
#include <linux/delay.h>
#include <linux/sched.h>
#include <linux/spinlock.h>
#include <linux/unistd.h>
#include <linux/time.h>
#include <linux/mm.h>
#include <linux/vmalloc.h>
#include <linux/device.h>
#include <linux/i2c.h>
#include <linux/firmware.h>
#include <linux/mutex.h>
#include <linux/uaccess.h>
#include <linux/slab.h>
#include <linux/videodev2.h>
#include <media/tuner.h>
#include <media/v4l2-common.h>

#include "go7007-priv.h"

/*
 * Wait for an interrupt to be delivered from the GO7007SB and return
 * the associated value and data.
 *
 * Must be called with the hw_lock held.
 */
int go7007_read_interrupt(struct go7007 *go, u16 *value, u16 *data)
{
	go->interrupt_available = 0;
	go->hpi_ops->read_interrupt(go);
	if (wait_event_timeout(go->interrupt_waitq,
				go->interrupt_available, 5*HZ) < 0) {
		v4l2_err(&go->v4l2_dev, "timeout waiting for read interrupt\n");
		return -1;
	}
	if (!go->interrupt_available)
		return -1;
	go->interrupt_available = 0;
	*value = go->interrupt_value & 0xfffe;
	*data = go->interrupt_data;
	return 0;
}
EXPORT_SYMBOL(go7007_read_interrupt);

/*
 * Read a register/address on the GO7007SB.
 *
 * Must be called with the hw_lock held.
 */
int go7007_read_addr(struct go7007 *go, u16 addr, u16 *data)
{
	int count = 100;
	u16 value;

	if (go7007_write_interrupt(go, 0x0010, addr) < 0)
		return -EIO;
	while (count-- > 0) {
		if (go7007_read_interrupt(go, &value, data) == 0 &&
				value == 0xa000)
			return 0;
	}
	return -EIO;
}
EXPORT_SYMBOL(go7007_read_addr);

/*
 * Send the boot firmware to the encoder, which just wakes it up and lets
 * us talk to the GPIO pins and on-board I2C adapter.
 *
 * Must be called with the hw_lock held.
 */
static int go7007_load_encoder(struct go7007 *go)
{
	const struct firmware *fw_entry;
	char fw_name[] = "go7007/go7007fw.bin";
	void *bounce;
	int fw_len, rv = 0;
	u16 intr_val, intr_data;

	if (go->boot_fw == NULL) {
		if (request_firmware(&fw_entry, fw_name, go->dev)) {
			v4l2_err(go, "unable to load firmware from file \"%s\"\n", fw_name);
			return -1;
		}
		if (fw_entry->size < 16 || memcmp(fw_entry->data, "WISGO7007FW", 11)) {
			v4l2_err(go, "file \"%s\" does not appear to be go7007 firmware\n", fw_name);
			release_firmware(fw_entry);
			return -1;
		}
		fw_len = fw_entry->size - 16;
		bounce = kmemdup(fw_entry->data + 16, fw_len, GFP_KERNEL);
		if (bounce == NULL) {
			v4l2_err(go, "unable to allocate %d bytes for firmware transfer\n", fw_len);
			release_firmware(fw_entry);
			return -1;
		}
		release_firmware(fw_entry);
		go->boot_fw_len = fw_len;
		go->boot_fw = bounce;
	}
	if (go7007_interface_reset(go) < 0 ||
	    go7007_send_firmware(go, go->boot_fw, go->boot_fw_len) < 0 ||
	    go7007_read_interrupt(go, &intr_val, &intr_data) < 0 ||
			(intr_val & ~0x1) != 0x5a5a) {
		v4l2_err(go, "error transferring firmware\n");
		rv = -1;
	}
	return rv;
}

MODULE_FIRMWARE("go7007/go7007fw.bin");

/*
 * Boot the encoder and register the I2C adapter if requested.  Do the
 * minimum initialization necessary, since the board-specific code may
 * still need to probe the board ID.
 *
 * Must NOT be called with the hw_lock held.
 */
int go7007_boot_encoder(struct go7007 *go, int init_i2c)
{
	int ret;

	mutex_lock(&go->hw_lock);
	ret = go7007_load_encoder(go);
	mutex_unlock(&go->hw_lock);
	if (ret < 0)
		return -1;
	if (!init_i2c)
		return 0;
	if (go7007_i2c_init(go) < 0)
		return -1;
	go->i2c_adapter_online = 1;
	return 0;
}
EXPORT_SYMBOL(go7007_boot_encoder);

/*
 * Configure any hardware-related registers in the GO7007, such as GPIO
 * pins and bus parameters, which are board-specific.  This assumes
 * the boot firmware has already been downloaded.
 *
 * Must be called with the hw_lock held.
 */
static int go7007_init_encoder(struct go7007 *go)
{
	if (go->board_info->audio_flags & GO7007_AUDIO_I2S_MASTER) {
		go7007_write_addr(go, 0x1000, 0x0811);
		go7007_write_addr(go, 0x1000, 0x0c11);
	}
	switch (go->board_id) {
	case GO7007_BOARDID_MATRIX_REV:
		/* Set GPIO pin 0 to be an output (audio clock control) */
		go7007_write_addr(go, 0x3c82, 0x0001);
		go7007_write_addr(go, 0x3c80, 0x00fe);
		break;
	case GO7007_BOARDID_ADLINK_MPG24:
		/* set GPIO5 to be an output, currently low */
		go7007_write_addr(go, 0x3c82, 0x0000);
		go7007_write_addr(go, 0x3c80, 0x00df);
		break;
	case GO7007_BOARDID_ADS_USBAV_709:
		/* GPIO pin 0: audio clock control */
		/*      pin 2: TW9906 reset */
		/*      pin 3: capture LED */
		go7007_write_addr(go, 0x3c82, 0x000d);
		go7007_write_addr(go, 0x3c80, 0x00f2);
		break;
	}
	return 0;
}

/*
 * Send the boot firmware to the GO7007 and configure the registers.  This
 * is the only way to stop the encoder once it has started streaming video.
 *
 * Must be called with the hw_lock held.
 */
int go7007_reset_encoder(struct go7007 *go)
{
	if (go7007_load_encoder(go) < 0)
		return -1;
	return go7007_init_encoder(go);
}

/*
 * Attempt to instantiate an I2C client by ID, probably loading a module.
 */
static int init_i2c_module(struct i2c_adapter *adapter, const struct go_i2c *const i2c)
{
	struct go7007 *go = i2c_get_adapdata(adapter);
	struct v4l2_device *v4l2_dev = &go->v4l2_dev;
	struct v4l2_subdev *sd;
	struct i2c_board_info info;

	memset(&info, 0, sizeof(info));
	strlcpy(info.type, i2c->type, sizeof(info.type));
	info.addr = i2c->addr;
	info.flags = i2c->flags;

	sd = v4l2_i2c_new_subdev_board(v4l2_dev, adapter, &info, NULL);
	if (sd) {
		if (i2c->is_video)
			go->sd_video = sd;
		if (i2c->is_audio)
			go->sd_audio = sd;
		return 0;
	}

	printk(KERN_INFO "go7007: probing for module i2c:%s failed\n", i2c->type);
	return -EINVAL;
}

/*
 * Detach and unregister the encoder.  The go7007 struct won't be freed
 * until v4l2 finishes releasing its resources and all associated fds are
 * closed by applications.
 */
static void go7007_remove(struct v4l2_device *v4l2_dev)
{
	struct go7007 *go = container_of(v4l2_dev, struct go7007, v4l2_dev);

	v4l2_device_unregister(v4l2_dev);
	if (go->hpi_ops->release)
		go->hpi_ops->release(go);
	if (go->i2c_adapter_online) {
		if (i2c_del_adapter(&go->i2c_adapter) == 0)
			go->i2c_adapter_online = 0;
		else
			v4l2_err(&go->v4l2_dev,
				"error removing I2C adapter!\n");
	}

	kfree(go->boot_fw);
	go7007_v4l2_remove(go);
	kfree(go);
}

/*
 * Finalize the GO7007 hardware setup, register the on-board I2C adapter
 * (if used on this board), load the I2C client driver for the sensor
 * (SAA7115 or whatever) and other devices, and register the ALSA and V4L2
 * interfaces.
 *
 * Must NOT be called with the hw_lock held.
 */
int go7007_register_encoder(struct go7007 *go, unsigned num_i2c_devs)
{
	int i, ret;

	dev_info(go->dev, "go7007: registering new %s\n", go->name);

	go->v4l2_dev.release = go7007_remove;
	ret = v4l2_device_register(go->dev, &go->v4l2_dev);
	if (ret < 0)
		return ret;

	mutex_lock(&go->hw_lock);
	ret = go7007_init_encoder(go);
	mutex_unlock(&go->hw_lock);
	if (ret < 0)
		return ret;

	ret = go7007_v4l2_ctrl_init(go);
	if (ret < 0)
		return ret;

	if (!go->i2c_adapter_online &&
			go->board_info->flags & GO7007_BOARD_USE_ONBOARD_I2C) {
		ret = go7007_i2c_init(go);
		if (ret < 0)
			return ret;
		go->i2c_adapter_online = 1;
	}
	if (go->i2c_adapter_online) {
		if (go->board_id == GO7007_BOARDID_ADS_USBAV_709) {
			/* Reset the TW9906 */
			go7007_write_addr(go, 0x3c82, 0x0009);
			msleep(50);
			go7007_write_addr(go, 0x3c82, 0x000d);
		}
		for (i = 0; i < num_i2c_devs; ++i)
			init_i2c_module(&go->i2c_adapter, &go->board_info->i2c_devs[i]);

		if (go->tuner_type >= 0) {
			struct tuner_setup setup = {
				.addr = ADDR_UNSET,
				.type = go->tuner_type,
				.mode_mask = T_ANALOG_TV,
			};

			v4l2_device_call_all(&go->v4l2_dev, 0, tuner,
				s_type_addr, &setup);
		}
		if (go->board_id == GO7007_BOARDID_ADLINK_MPG24)
			v4l2_subdev_call(go->sd_video, video, s_routing,
					0, 0, go->channel_number + 1);
	}

	ret = go7007_v4l2_init(go);
	if (ret < 0)
		return ret;

	if (go->board_info->flags & GO7007_BOARD_HAS_AUDIO) {
		go->audio_enabled = 1;
		go7007_snd_init(go);
	}
	return 0;
}
EXPORT_SYMBOL(go7007_register_encoder);

/*
 * Send the encode firmware to the encoder, which will cause it
 * to immediately start delivering the video and audio streams.
 *
 * Must be called with the hw_lock held.
 */
int go7007_start_encoder(struct go7007 *go)
{
	u8 *fw;
	int fw_len, rv = 0, i;
	u16 intr_val, intr_data;

	go->modet_enable = 0;
	if (!go->dvd_mode)
		for (i = 0; i < 4; ++i) {
			if (go->modet[i].enable) {
				go->modet_enable = 1;
				continue;
			}
			go->modet[i].pixel_threshold = 32767;
			go->modet[i].motion_threshold = 32767;
			go->modet[i].mb_threshold = 32767;
		}

	if (go7007_construct_fw_image(go, &fw, &fw_len) < 0)
		return -1;

	if (go7007_send_firmware(go, fw, fw_len) < 0 ||
			go7007_read_interrupt(go, &intr_val, &intr_data) < 0) {
		v4l2_err(&go->v4l2_dev, "error transferring firmware\n");
		rv = -1;
		goto start_error;
	}

	go->state = STATE_DATA;
	go->parse_length = 0;
	go->seen_frame = 0;
	if (go7007_stream_start(go) < 0) {
		v4l2_err(&go->v4l2_dev, "error starting stream transfer\n");
		rv = -1;
		goto start_error;
	}

start_error:
	kfree(fw);
	return rv;
}

/*
 * Store a byte in the current video buffer, if there is one.
 */
static inline void store_byte(struct go7007_buffer *vb, u8 byte)
{
	if (vb && vb->vb.v4l2_planes[0].bytesused < GO7007_BUF_SIZE) {
		u8 *ptr = vb2_plane_vaddr(&vb->vb, 0);

		ptr[vb->vb.v4l2_planes[0].bytesused++] = byte;
	}
}

/*
 * Deliver the last video buffer and get a new one to start writing to.
 */
static struct go7007_buffer *frame_boundary(struct go7007 *go, struct go7007_buffer *vb)
{
	struct go7007_buffer *vb_tmp = NULL;
	u32 *bytesused = &vb->vb.v4l2_planes[0].bytesused;
	int i;

	if (vb) {
		if (vb->modet_active) {
			if (*bytesused + 216 < GO7007_BUF_SIZE) {
				for (i = 0; i < 216; ++i)
					store_byte(vb, go->active_map[i]);
				*bytesused -= 216;
			} else
				vb->modet_active = 0;
		}
		vb->vb.v4l2_buf.sequence = go->next_seq++;
		v4l2_get_timestamp(&vb->vb.v4l2_buf.timestamp);
		vb_tmp = vb;
		spin_lock(&go->spinlock);
		list_del(&vb->list);
		if (list_empty(&go->vidq_active))
			vb = NULL;
		else
			vb = list_first_entry(&go->vidq_active, struct go7007_buffer, list);
		go->active_buf = vb;
		spin_unlock(&go->spinlock);
		vb2_buffer_done(&vb_tmp->vb, VB2_BUF_STATE_DONE);
		return vb;
	}
	spin_lock(&go->spinlock);
	if (!list_empty(&go->vidq_active))
		vb = go->active_buf =
			list_first_entry(&go->vidq_active, struct go7007_buffer, list);
	spin_unlock(&go->spinlock);
	go->next_seq++;
	return vb;
}

static void write_bitmap_word(struct go7007 *go)
{
	int x, y, i, stride = ((go->width >> 4) + 7) >> 3;

	for (i = 0; i < 16; ++i) {
		y = (((go->parse_length - 1) << 3) + i) / (go->width >> 4);
		x = (((go->parse_length - 1) << 3) + i) % (go->width >> 4);
		if (stride * y + (x >> 3) < sizeof(go->active_map))
			go->active_map[stride * y + (x >> 3)] |=
					(go->modet_word & 1) << (x & 0x7);
		go->modet_word >>= 1;
	}
}

/*
 * Parse a chunk of the video stream into frames.  The frames are not
 * delimited by the hardware, so we have to parse the frame boundaries
 * based on the type of video stream we're receiving.
 */
void go7007_parse_video_stream(struct go7007 *go, u8 *buf, int length)
{
	struct go7007_buffer *vb = go->active_buf;
	int i, seq_start_code = -1, gop_start_code = -1, frame_start_code = -1;

	switch (go->format) {
	case V4L2_PIX_FMT_MPEG4:
		seq_start_code = 0xB0;
		gop_start_code = 0xB3;
		frame_start_code = 0xB6;
		break;
	case V4L2_PIX_FMT_MPEG1:
	case V4L2_PIX_FMT_MPEG2:
		seq_start_code = 0xB3;
		gop_start_code = 0xB8;
		frame_start_code = 0x00;
		break;
	}

	for (i = 0; i < length; ++i) {
		if (vb && vb->vb.v4l2_planes[0].bytesused >= GO7007_BUF_SIZE - 3) {
			v4l2_info(&go->v4l2_dev, "dropping oversized frame\n");
			vb->vb.v4l2_planes[0].bytesused = 0;
			vb->frame_offset = 0;
			vb->modet_active = 0;
			vb = go->active_buf = NULL;
		}

		switch (go->state) {
		case STATE_DATA:
			switch (buf[i]) {
			case 0x00:
				go->state = STATE_00;
				break;
			case 0xFF:
				go->state = STATE_FF;
				break;
			default:
				store_byte(vb, buf[i]);
				break;
			}
			break;
		case STATE_00:
			switch (buf[i]) {
			case 0x00:
				go->state = STATE_00_00;
				break;
			case 0xFF:
				store_byte(vb, 0x00);
				go->state = STATE_FF;
				break;
			default:
				store_byte(vb, 0x00);
				store_byte(vb, buf[i]);
				go->state = STATE_DATA;
				break;
			}
			break;
		case STATE_00_00:
			switch (buf[i]) {
			case 0x00:
				store_byte(vb, 0x00);
				/* go->state remains STATE_00_00 */
				break;
			case 0x01:
				go->state = STATE_00_00_01;
				break;
			case 0xFF:
				store_byte(vb, 0x00);
				store_byte(vb, 0x00);
				go->state = STATE_FF;
				break;
			default:
				store_byte(vb, 0x00);
				store_byte(vb, 0x00);
				store_byte(vb, buf[i]);
				go->state = STATE_DATA;
				break;
			}
			break;
		case STATE_00_00_01:
			if (buf[i] == 0xF8 && go->modet_enable == 0) {
				/* MODET start code, but MODET not enabled */
				store_byte(vb, 0x00);
				store_byte(vb, 0x00);
				store_byte(vb, 0x01);
				store_byte(vb, 0xF8);
				go->state = STATE_DATA;
				break;
			}
			/* If this is the start of a new MPEG frame,
			 * get a new buffer */
			if ((go->format == V4L2_PIX_FMT_MPEG1 ||
			     go->format == V4L2_PIX_FMT_MPEG2 ||
			     go->format == V4L2_PIX_FMT_MPEG4) &&
			    (buf[i] == seq_start_code ||
			     buf[i] == gop_start_code ||
			     buf[i] == frame_start_code)) {
				if (vb == NULL || go->seen_frame)
					vb = frame_boundary(go, vb);
				go->seen_frame = buf[i] == frame_start_code;
				if (vb && go->seen_frame)
					vb->frame_offset = vb->vb.v4l2_planes[0].bytesused;
			}
			/* Handle any special chunk types, or just write the
			 * start code to the (potentially new) buffer */
			switch (buf[i]) {
			case 0xF5: /* timestamp */
				go->parse_length = 12;
				go->state = STATE_UNPARSED;
				break;
			case 0xF6: /* vbi */
				go->state = STATE_VBI_LEN_A;
				break;
			case 0xF8: /* MD map */
				go->parse_length = 0;
				memset(go->active_map, 0,
						sizeof(go->active_map));
				go->state = STATE_MODET_MAP;
				break;
			case 0xFF: /* Potential JPEG start code */
				store_byte(vb, 0x00);
				store_byte(vb, 0x00);
				store_byte(vb, 0x01);
				go->state = STATE_FF;
				break;
			default:
				store_byte(vb, 0x00);
				store_byte(vb, 0x00);
				store_byte(vb, 0x01);
				store_byte(vb, buf[i]);
				go->state = STATE_DATA;
				break;
			}
			break;
		case STATE_FF:
			switch (buf[i]) {
			case 0x00:
				store_byte(vb, 0xFF);
				go->state = STATE_00;
				break;
			case 0xFF:
				store_byte(vb, 0xFF);
				/* go->state remains STATE_FF */
				break;
			case 0xD8:
				if (go->format == V4L2_PIX_FMT_MJPEG)
					vb = frame_boundary(go, vb);
				/* fall through */
			default:
				store_byte(vb, 0xFF);
				store_byte(vb, buf[i]);
				go->state = STATE_DATA;
				break;
			}
			break;
		case STATE_VBI_LEN_A:
			go->parse_length = buf[i] << 8;
			go->state = STATE_VBI_LEN_B;
			break;
		case STATE_VBI_LEN_B:
			go->parse_length |= buf[i];
			if (go->parse_length > 0)
				go->state = STATE_UNPARSED;
			else
				go->state = STATE_DATA;
			break;
		case STATE_MODET_MAP:
			if (go->parse_length < 204) {
				if (go->parse_length & 1) {
					go->modet_word |= buf[i];
					write_bitmap_word(go);
				} else
					go->modet_word = buf[i] << 8;
			} else if (go->parse_length == 207 && vb) {
				vb->modet_active = buf[i];
			}
			if (++go->parse_length == 208)
				go->state = STATE_DATA;
			break;
		case STATE_UNPARSED:
			if (--go->parse_length == 0)
				go->state = STATE_DATA;
			break;
		}
	}
}
EXPORT_SYMBOL(go7007_parse_video_stream);

/*
 * Allocate a new go7007 struct.  Used by the hardware-specific probe.
 */
struct go7007 *go7007_alloc(const struct go7007_board_info *board,
						struct device *dev)
{
	struct go7007 *go;
	int i;

	go = kzalloc(sizeof(struct go7007), GFP_KERNEL);
	if (go == NULL)
		return NULL;
	go->dev = dev;
	go->board_info = board;
	go->board_id = 0;
	go->tuner_type = -1;
	go->channel_number = 0;
	go->name[0] = 0;
	mutex_init(&go->hw_lock);
	init_waitqueue_head(&go->frame_waitq);
	spin_lock_init(&go->spinlock);
	go->status = STATUS_INIT;
	memset(&go->i2c_adapter, 0, sizeof(go->i2c_adapter));
	go->i2c_adapter_online = 0;
	go->interrupt_available = 0;
	init_waitqueue_head(&go->interrupt_waitq);
	go->input = 0;
	go7007_update_board(go);
	go->encoder_h_halve = 0;
	go->encoder_v_halve = 0;
	go->encoder_subsample = 0;
	go->format = V4L2_PIX_FMT_MJPEG;
	go->bitrate = 1500000;
	go->fps_scale = 1;
	go->pali = 0;
	go->aspect_ratio = GO7007_RATIO_1_1;
	go->gop_size = 0;
	go->ipb = 0;
	go->closed_gop = 0;
	go->repeat_seqhead = 0;
	go->seq_header_enable = 0;
	go->gop_header_enable = 0;
	go->dvd_mode = 0;
	go->interlace_coding = 0;
	for (i = 0; i < 4; ++i)
		go->modet[i].enable = 0;
	for (i = 0; i < 1624; ++i)
		go->modet_map[i] = 0;
	go->audio_deliver = NULL;
	go->audio_enabled = 0;

	return go;
}
EXPORT_SYMBOL(go7007_alloc);

void go7007_update_board(struct go7007 *go)
{
<<<<<<< HEAD
	const struct go7007_board_info *board = go->board_info;
=======
	if (go->i2c_adapter_online) {
		i2c_del_adapter(&go->i2c_adapter);
		go->i2c_adapter_online = 0;
	}
>>>>>>> c39e8e43

	if (board->sensor_flags & GO7007_SENSOR_TV) {
		go->standard = GO7007_STD_NTSC;
		go->std = V4L2_STD_NTSC_M;
		go->width = 720;
		go->height = 480;
		go->sensor_framerate = 30000;
	} else {
		go->standard = GO7007_STD_OTHER;
		go->width = board->sensor_width;
		go->height = board->sensor_height;
		go->sensor_framerate = board->sensor_framerate;
	}
	go->encoder_v_offset = board->sensor_v_offset;
	go->encoder_h_offset = board->sensor_h_offset;
}
EXPORT_SYMBOL(go7007_update_board);

MODULE_LICENSE("GPL v2");<|MERGE_RESOLUTION|>--- conflicted
+++ resolved
@@ -242,11 +242,8 @@
 	if (go->hpi_ops->release)
 		go->hpi_ops->release(go);
 	if (go->i2c_adapter_online) {
-		if (i2c_del_adapter(&go->i2c_adapter) == 0)
-			go->i2c_adapter_online = 0;
-		else
-			v4l2_err(&go->v4l2_dev,
-				"error removing I2C adapter!\n");
+		i2c_del_adapter(&go->i2c_adapter);
+		go->i2c_adapter_online = 0;
 	}
 
 	kfree(go->boot_fw);
@@ -693,14 +690,7 @@
 
 void go7007_update_board(struct go7007 *go)
 {
-<<<<<<< HEAD
 	const struct go7007_board_info *board = go->board_info;
-=======
-	if (go->i2c_adapter_online) {
-		i2c_del_adapter(&go->i2c_adapter);
-		go->i2c_adapter_online = 0;
-	}
->>>>>>> c39e8e43
 
 	if (board->sensor_flags & GO7007_SENSOR_TV) {
 		go->standard = GO7007_STD_NTSC;
