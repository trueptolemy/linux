/*
 * Copyright © 2016 Intel Corporation
 *
 * Permission is hereby granted, free of charge, to any person obtaining a
 * copy of this software and associated documentation files (the "Software"),
 * to deal in the Software without restriction, including without limitation
 * the rights to use, copy, modify, merge, publish, distribute, sublicense,
 * and/or sell copies of the Software, and to permit persons to whom the
 * Software is furnished to do so, subject to the following conditions:
 *
 * The above copyright notice and this permission notice (including the next
 * paragraph) shall be included in all copies or substantial portions of the
 * Software.
 *
 * THE SOFTWARE IS PROVIDED "AS IS", WITHOUT WARRANTY OF ANY KIND, EXPRESS OR
 * IMPLIED, INCLUDING BUT NOT LIMITED TO THE WARRANTIES OF MERCHANTABILITY,
 * FITNESS FOR A PARTICULAR PURPOSE AND NONINFRINGEMENT.  IN NO EVENT SHALL
 * THE AUTHORS OR COPYRIGHT HOLDERS BE LIABLE FOR ANY CLAIM, DAMAGES OR OTHER
 * LIABILITY, WHETHER IN AN ACTION OF CONTRACT, TORT OR OTHERWISE, ARISING
 * FROM, OUT OF OR IN CONNECTION WITH THE SOFTWARE OR THE USE OR OTHER DEALINGS
 * IN THE SOFTWARE.
 *
 */

#include <linux/pm_domain.h>
#include <linux/pm_runtime.h>

#include "mock_engine.h"
#include "mock_context.h"
#include "mock_request.h"
#include "mock_gem_device.h"
#include "mock_gem_object.h"
#include "mock_gtt.h"
#include "mock_uncore.h"

void mock_device_flush(struct drm_i915_private *i915)
{
	struct intel_engine_cs *engine;
	enum intel_engine_id id;

	lockdep_assert_held(&i915->drm.struct_mutex);

	for_each_engine(engine, i915, id)
		mock_engine_flush(engine);

	i915_gem_retire_requests(i915);
}

static void mock_device_release(struct drm_device *dev)
{
	struct drm_i915_private *i915 = to_i915(dev);
	struct intel_engine_cs *engine;
	enum intel_engine_id id;

	mutex_lock(&i915->drm.struct_mutex);
	mock_device_flush(i915);
	i915_gem_contexts_lost(i915);
	mutex_unlock(&i915->drm.struct_mutex);

	cancel_delayed_work_sync(&i915->gt.retire_work);
	cancel_delayed_work_sync(&i915->gt.idle_work);
	i915_gem_drain_workqueue(i915);

	mutex_lock(&i915->drm.struct_mutex);
	for_each_engine(engine, i915, id)
		mock_engine_free(engine);
	i915_gem_contexts_fini(i915);
	mutex_unlock(&i915->drm.struct_mutex);

	drain_workqueue(i915->wq);
	i915_gem_drain_freed_objects(i915);

	mutex_lock(&i915->drm.struct_mutex);
	mock_fini_ggtt(i915);
	i915_gem_timeline_fini(&i915->gt.global_timeline);
	mutex_unlock(&i915->drm.struct_mutex);

	destroy_workqueue(i915->wq);

	kmem_cache_destroy(i915->priorities);
	kmem_cache_destroy(i915->dependencies);
	kmem_cache_destroy(i915->requests);
	kmem_cache_destroy(i915->vmas);
	kmem_cache_destroy(i915->objects);

	i915_gemfs_fini(i915);

<<<<<<< HEAD
=======
	drm_mode_config_cleanup(&i915->drm);

>>>>>>> 661e50bc
	drm_dev_fini(&i915->drm);
	put_device(&i915->drm.pdev->dev);
}

static struct drm_driver mock_driver = {
	.name = "mock",
	.driver_features = DRIVER_GEM,
	.release = mock_device_release,

	.gem_close_object = i915_gem_close_object,
	.gem_free_object_unlocked = i915_gem_free_object,
};

static void release_dev(struct device *dev)
{
	struct pci_dev *pdev = to_pci_dev(dev);

	kfree(pdev);
}

static void mock_retire_work_handler(struct work_struct *work)
{
}

static void mock_idle_work_handler(struct work_struct *work)
{
}

static int pm_domain_resume(struct device *dev)
{
	return pm_generic_runtime_resume(dev);
}

static int pm_domain_suspend(struct device *dev)
{
	return pm_generic_runtime_suspend(dev);
}

static struct dev_pm_domain pm_domain = {
	.ops = {
		.runtime_suspend = pm_domain_suspend,
		.runtime_resume = pm_domain_resume,
	},
};

struct drm_i915_private *mock_gem_device(void)
{
	struct drm_i915_private *i915;
	struct intel_engine_cs *engine;
	enum intel_engine_id id;
	struct pci_dev *pdev;
	int err;

	pdev = kzalloc(sizeof(*pdev) + sizeof(*i915), GFP_KERNEL);
	if (!pdev)
		goto err;

	device_initialize(&pdev->dev);
	pdev->class = PCI_BASE_CLASS_DISPLAY << 16;
	pdev->dev.release = release_dev;
	dev_set_name(&pdev->dev, "mock");
	dma_coerce_mask_and_coherent(&pdev->dev, DMA_BIT_MASK(32));

#if IS_ENABLED(CONFIG_IOMMU_API) && defined(CONFIG_INTEL_IOMMU)
	/* hack to disable iommu for the fake device; force identity mapping */
	pdev->dev.archdata.iommu = (void *)-1;
#endif

	dev_pm_domain_set(&pdev->dev, &pm_domain);
	pm_runtime_enable(&pdev->dev);
	pm_runtime_dont_use_autosuspend(&pdev->dev);
	WARN_ON(pm_runtime_get_sync(&pdev->dev));

	i915 = (struct drm_i915_private *)(pdev + 1);
	pci_set_drvdata(pdev, i915);

	err = drm_dev_init(&i915->drm, &mock_driver, &pdev->dev);
	if (err) {
		pr_err("Failed to initialise mock GEM device: err=%d\n", err);
		goto put_device;
	}
	i915->drm.pdev = pdev;
	i915->drm.dev_private = i915;

	/* Using the global GTT may ask questions about KMS users, so prepare */
	drm_mode_config_init(&i915->drm);

	mkwrite_device_info(i915)->gen = -1;

	mkwrite_device_info(i915)->page_sizes =
		I915_GTT_PAGE_SIZE_4K |
		I915_GTT_PAGE_SIZE_64K |
		I915_GTT_PAGE_SIZE_2M;

<<<<<<< HEAD
	spin_lock_init(&i915->mm.object_stat_lock);
=======
>>>>>>> 661e50bc
	mock_uncore_init(i915);
	i915_gem_init__mm(i915);

	init_waitqueue_head(&i915->gpu_error.wait_queue);
	init_waitqueue_head(&i915->gpu_error.reset_queue);

	i915->wq = alloc_ordered_workqueue("mock", 0);
	if (!i915->wq)
		goto err_drv;

	mock_init_contexts(i915);

	INIT_DELAYED_WORK(&i915->gt.retire_work, mock_retire_work_handler);
	INIT_DELAYED_WORK(&i915->gt.idle_work, mock_idle_work_handler);

	i915->gt.awake = true;

	i915->objects = KMEM_CACHE(mock_object, SLAB_HWCACHE_ALIGN);
	if (!i915->objects)
		goto err_wq;

	i915->vmas = KMEM_CACHE(i915_vma, SLAB_HWCACHE_ALIGN);
	if (!i915->vmas)
		goto err_objects;

	i915->requests = KMEM_CACHE(mock_request,
				    SLAB_HWCACHE_ALIGN |
				    SLAB_RECLAIM_ACCOUNT |
				    SLAB_TYPESAFE_BY_RCU);
	if (!i915->requests)
		goto err_vmas;

	i915->dependencies = KMEM_CACHE(i915_dependency,
					SLAB_HWCACHE_ALIGN |
					SLAB_RECLAIM_ACCOUNT);
	if (!i915->dependencies)
		goto err_requests;

	i915->priorities = KMEM_CACHE(i915_priolist, SLAB_HWCACHE_ALIGN);
	if (!i915->priorities)
		goto err_dependencies;

	mutex_lock(&i915->drm.struct_mutex);
	INIT_LIST_HEAD(&i915->gt.timelines);
	err = i915_gem_timeline_init__global(i915);
	if (err) {
		mutex_unlock(&i915->drm.struct_mutex);
		goto err_priorities;
	}

	mock_init_ggtt(i915);
	mutex_unlock(&i915->drm.struct_mutex);

	mkwrite_device_info(i915)->ring_mask = BIT(0);
	i915->engine[RCS] = mock_engine(i915, "mock", RCS);
	if (!i915->engine[RCS])
		goto err_priorities;

	i915->kernel_context = mock_context(i915, NULL);
	if (!i915->kernel_context)
		goto err_engine;

	i915->preempt_context = mock_context(i915, NULL);
	if (!i915->preempt_context)
		goto err_kernel_context;

	WARN_ON(i915_gemfs_init(i915));

	return i915;

err_kernel_context:
	i915_gem_context_put(i915->kernel_context);
err_engine:
	for_each_engine(engine, i915, id)
		mock_engine_free(engine);
err_priorities:
	kmem_cache_destroy(i915->priorities);
err_dependencies:
	kmem_cache_destroy(i915->dependencies);
err_requests:
	kmem_cache_destroy(i915->requests);
err_vmas:
	kmem_cache_destroy(i915->vmas);
err_objects:
	kmem_cache_destroy(i915->objects);
err_wq:
	destroy_workqueue(i915->wq);
err_drv:
	drm_mode_config_cleanup(&i915->drm);
	drm_dev_fini(&i915->drm);
put_device:
	put_device(&pdev->dev);
err:
	return NULL;
}<|MERGE_RESOLUTION|>--- conflicted
+++ resolved
@@ -85,11 +85,8 @@
 
 	i915_gemfs_fini(i915);
 
-<<<<<<< HEAD
-=======
 	drm_mode_config_cleanup(&i915->drm);
 
->>>>>>> 661e50bc
 	drm_dev_fini(&i915->drm);
 	put_device(&i915->drm.pdev->dev);
 }
@@ -184,10 +181,6 @@
 		I915_GTT_PAGE_SIZE_64K |
 		I915_GTT_PAGE_SIZE_2M;
 
-<<<<<<< HEAD
-	spin_lock_init(&i915->mm.object_stat_lock);
-=======
->>>>>>> 661e50bc
 	mock_uncore_init(i915);
 	i915_gem_init__mm(i915);
 
