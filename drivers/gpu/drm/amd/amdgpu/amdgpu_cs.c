/*
 * Copyright 2008 Jerome Glisse.
 * All Rights Reserved.
 *
 * Permission is hereby granted, free of charge, to any person obtaining a
 * copy of this software and associated documentation files (the "Software"),
 * to deal in the Software without restriction, including without limitation
 * the rights to use, copy, modify, merge, publish, distribute, sublicense,
 * and/or sell copies of the Software, and to permit persons to whom the
 * Software is furnished to do so, subject to the following conditions:
 *
 * The above copyright notice and this permission notice (including the next
 * paragraph) shall be included in all copies or substantial portions of the
 * Software.
 *
 * THE SOFTWARE IS PROVIDED "AS IS", WITHOUT WARRANTY OF ANY KIND, EXPRESS OR
 * IMPLIED, INCLUDING BUT NOT LIMITED TO THE WARRANTIES OF MERCHANTABILITY,
 * FITNESS FOR A PARTICULAR PURPOSE AND NONINFRINGEMENT.  IN NO EVENT SHALL
 * PRECISION INSIGHT AND/OR ITS SUPPLIERS BE LIABLE FOR ANY CLAIM, DAMAGES OR
 * OTHER LIABILITY, WHETHER IN AN ACTION OF CONTRACT, TORT OR OTHERWISE,
 * ARISING FROM, OUT OF OR IN CONNECTION WITH THE SOFTWARE OR THE USE OR OTHER
 * DEALINGS IN THE SOFTWARE.
 *
 * Authors:
 *    Jerome Glisse <glisse@freedesktop.org>
 */

#include <linux/file.h>
#include <linux/pagemap.h>
#include <linux/sync_file.h>
#include <linux/dma-buf.h>

#include <drm/amdgpu_drm.h>
#include <drm/drm_syncobj.h>
#include "amdgpu_cs.h"
#include "amdgpu.h"
#include "amdgpu_trace.h"
#include "amdgpu_gmc.h"
#include "amdgpu_gem.h"
#include "amdgpu_ras.h"

static int amdgpu_cs_parser_init(struct amdgpu_cs_parser *p,
				 struct amdgpu_device *adev,
				 struct drm_file *filp,
				 union drm_amdgpu_cs *cs)
{
	struct amdgpu_fpriv *fpriv = filp->driver_priv;

	if (cs->in.num_chunks == 0)
		return -EINVAL;

	memset(p, 0, sizeof(*p));
	p->adev = adev;
	p->filp = filp;

	p->ctx = amdgpu_ctx_get(fpriv, cs->in.ctx_id);
	if (!p->ctx)
		return -EINVAL;

	if (atomic_read(&p->ctx->guilty)) {
		amdgpu_ctx_put(p->ctx);
		return -ECANCELED;
	}
	return 0;
}

static int amdgpu_cs_job_idx(struct amdgpu_cs_parser *p,
			     struct drm_amdgpu_cs_chunk_ib *chunk_ib)
{
	struct drm_sched_entity *entity;
	unsigned int i;
	int r;

	r = amdgpu_ctx_get_entity(p->ctx, chunk_ib->ip_type,
				  chunk_ib->ip_instance,
				  chunk_ib->ring, &entity);
	if (r)
		return r;

	/*
	 * Abort if there is no run queue associated with this entity.
	 * Possibly because of disabled HW IP.
	 */
	if (entity->rq == NULL)
		return -EINVAL;

	/* Check if we can add this IB to some existing job */
	for (i = 0; i < p->gang_size; ++i)
		if (p->entities[i] == entity)
			return i;

	/* If not increase the gang size if possible */
	if (i == AMDGPU_CS_GANG_SIZE)
		return -EINVAL;

	p->entities[i] = entity;
	p->gang_size = i + 1;
	return i;
}

static int amdgpu_cs_p1_ib(struct amdgpu_cs_parser *p,
			   struct drm_amdgpu_cs_chunk_ib *chunk_ib,
			   unsigned int *num_ibs)
{
	int r;

	r = amdgpu_cs_job_idx(p, chunk_ib);
	if (r < 0)
		return r;

	++(num_ibs[r]);
	p->gang_leader_idx = r;
	return 0;
}

static int amdgpu_cs_p1_user_fence(struct amdgpu_cs_parser *p,
				   struct drm_amdgpu_cs_chunk_fence *data,
				   uint32_t *offset)
{
	struct drm_gem_object *gobj;
	struct amdgpu_bo *bo;
	unsigned long size;
	int r;

	gobj = drm_gem_object_lookup(p->filp, data->handle);
	if (gobj == NULL)
		return -EINVAL;

	bo = amdgpu_bo_ref(gem_to_amdgpu_bo(gobj));
	p->uf_entry.priority = 0;
	p->uf_entry.tv.bo = &bo->tbo;
	/* One for TTM and two for the CS job */
	p->uf_entry.tv.num_shared = 3;

	drm_gem_object_put(gobj);

	size = amdgpu_bo_size(bo);
	if (size != PAGE_SIZE || (data->offset + 8) > size) {
		r = -EINVAL;
		goto error_unref;
	}

	if (amdgpu_ttm_tt_get_usermm(bo->tbo.ttm)) {
		r = -EINVAL;
		goto error_unref;
	}

	*offset = data->offset;

	return 0;

error_unref:
	amdgpu_bo_unref(&bo);
	return r;
}

static int amdgpu_cs_p1_bo_handles(struct amdgpu_cs_parser *p,
				   struct drm_amdgpu_bo_list_in *data)
{
	struct drm_amdgpu_bo_list_entry *info;
	int r;

	r = amdgpu_bo_create_list_entry_array(data, &info);
	if (r)
		return r;

	r = amdgpu_bo_list_create(p->adev, p->filp, info, data->bo_number,
				  &p->bo_list);
	if (r)
		goto error_free;

	kvfree(info);
	return 0;

error_free:
	kvfree(info);

	return r;
}

/* Copy the data from userspace and go over it the first time */
static int amdgpu_cs_pass1(struct amdgpu_cs_parser *p,
			   union drm_amdgpu_cs *cs)
{
	struct amdgpu_fpriv *fpriv = p->filp->driver_priv;
	unsigned int num_ibs[AMDGPU_CS_GANG_SIZE] = { };
	struct amdgpu_vm *vm = &fpriv->vm;
	uint64_t *chunk_array_user;
	uint64_t *chunk_array;
	uint32_t uf_offset = 0;
	unsigned int size;
	int ret;
	int i;

	chunk_array = kvmalloc_array(cs->in.num_chunks, sizeof(uint64_t),
				     GFP_KERNEL);
	if (!chunk_array)
		return -ENOMEM;

	/* get chunks */
	chunk_array_user = u64_to_user_ptr(cs->in.chunks);
	if (copy_from_user(chunk_array, chunk_array_user,
			   sizeof(uint64_t)*cs->in.num_chunks)) {
		ret = -EFAULT;
		goto free_chunk;
	}

	p->nchunks = cs->in.num_chunks;
	p->chunks = kvmalloc_array(p->nchunks, sizeof(struct amdgpu_cs_chunk),
			    GFP_KERNEL);
	if (!p->chunks) {
		ret = -ENOMEM;
		goto free_chunk;
	}

	for (i = 0; i < p->nchunks; i++) {
		struct drm_amdgpu_cs_chunk __user **chunk_ptr = NULL;
		struct drm_amdgpu_cs_chunk user_chunk;
		uint32_t __user *cdata;

		chunk_ptr = u64_to_user_ptr(chunk_array[i]);
		if (copy_from_user(&user_chunk, chunk_ptr,
				       sizeof(struct drm_amdgpu_cs_chunk))) {
			ret = -EFAULT;
			i--;
			goto free_partial_kdata;
		}
		p->chunks[i].chunk_id = user_chunk.chunk_id;
		p->chunks[i].length_dw = user_chunk.length_dw;

		size = p->chunks[i].length_dw;
		cdata = u64_to_user_ptr(user_chunk.chunk_data);

		p->chunks[i].kdata = kvmalloc_array(size, sizeof(uint32_t),
						    GFP_KERNEL);
		if (p->chunks[i].kdata == NULL) {
			ret = -ENOMEM;
			i--;
			goto free_partial_kdata;
		}
		size *= sizeof(uint32_t);
		if (copy_from_user(p->chunks[i].kdata, cdata, size)) {
			ret = -EFAULT;
			goto free_partial_kdata;
		}

		/* Assume the worst on the following checks */
		ret = -EINVAL;
		switch (p->chunks[i].chunk_id) {
		case AMDGPU_CHUNK_ID_IB:
			if (size < sizeof(struct drm_amdgpu_cs_chunk_ib))
				goto free_partial_kdata;

			ret = amdgpu_cs_p1_ib(p, p->chunks[i].kdata, num_ibs);
			if (ret)
				goto free_partial_kdata;
			break;

		case AMDGPU_CHUNK_ID_FENCE:
			if (size < sizeof(struct drm_amdgpu_cs_chunk_fence))
				goto free_partial_kdata;

			ret = amdgpu_cs_p1_user_fence(p, p->chunks[i].kdata,
						      &uf_offset);
			if (ret)
				goto free_partial_kdata;
			break;

		case AMDGPU_CHUNK_ID_BO_HANDLES:
			if (size < sizeof(struct drm_amdgpu_bo_list_in))
				goto free_partial_kdata;

			ret = amdgpu_cs_p1_bo_handles(p, p->chunks[i].kdata);
			if (ret)
				goto free_partial_kdata;
			break;

		case AMDGPU_CHUNK_ID_DEPENDENCIES:
		case AMDGPU_CHUNK_ID_SYNCOBJ_IN:
		case AMDGPU_CHUNK_ID_SYNCOBJ_OUT:
		case AMDGPU_CHUNK_ID_SCHEDULED_DEPENDENCIES:
		case AMDGPU_CHUNK_ID_SYNCOBJ_TIMELINE_WAIT:
		case AMDGPU_CHUNK_ID_SYNCOBJ_TIMELINE_SIGNAL:
			break;

		default:
			goto free_partial_kdata;
		}
	}

	if (!p->gang_size) {
		ret = -EINVAL;
		goto free_partial_kdata;
	}

	for (i = 0; i < p->gang_size; ++i) {
		ret = amdgpu_job_alloc(p->adev, vm, p->entities[i], vm,
				       num_ibs[i], &p->jobs[i]);
		if (ret)
			goto free_all_kdata;
	}
	p->gang_leader = p->jobs[p->gang_leader_idx];

	if (p->ctx->vram_lost_counter != p->gang_leader->vram_lost_counter) {
		ret = -ECANCELED;
		goto free_all_kdata;
	}

	if (p->uf_entry.tv.bo)
		p->gang_leader->uf_addr = uf_offset;
	kvfree(chunk_array);

	/* Use this opportunity to fill in task info for the vm */
	amdgpu_vm_set_task_info(vm);

	return 0;

free_all_kdata:
	i = p->nchunks - 1;
free_partial_kdata:
	for (; i >= 0; i--)
		kvfree(p->chunks[i].kdata);
	kvfree(p->chunks);
	p->chunks = NULL;
	p->nchunks = 0;
free_chunk:
	kvfree(chunk_array);

	return ret;
}

static int amdgpu_cs_p2_ib(struct amdgpu_cs_parser *p,
			   struct amdgpu_cs_chunk *chunk,
			   unsigned int *ce_preempt,
			   unsigned int *de_preempt)
{
	struct drm_amdgpu_cs_chunk_ib *chunk_ib = chunk->kdata;
	struct amdgpu_fpriv *fpriv = p->filp->driver_priv;
	struct amdgpu_vm *vm = &fpriv->vm;
	struct amdgpu_ring *ring;
	struct amdgpu_job *job;
	struct amdgpu_ib *ib;
	int r;

	r = amdgpu_cs_job_idx(p, chunk_ib);
	if (r < 0)
		return r;

	job = p->jobs[r];
	ring = amdgpu_job_ring(job);
	ib = &job->ibs[job->num_ibs++];

	/* MM engine doesn't support user fences */
	if (p->uf_entry.tv.bo && ring->funcs->no_user_fence)
		return -EINVAL;

	if (chunk_ib->ip_type == AMDGPU_HW_IP_GFX &&
	    chunk_ib->flags & AMDGPU_IB_FLAG_PREEMPT) {
		if (chunk_ib->flags & AMDGPU_IB_FLAG_CE)
			(*ce_preempt)++;
		else
			(*de_preempt)++;

		/* Each GFX command submit allows only 1 IB max
		 * preemptible for CE & DE */
		if (*ce_preempt > 1 || *de_preempt > 1)
			return -EINVAL;
	}

	if (chunk_ib->flags & AMDGPU_IB_FLAG_PREAMBLE)
		job->preamble_status |= AMDGPU_PREAMBLE_IB_PRESENT;

	r =  amdgpu_ib_get(p->adev, vm, ring->funcs->parse_cs ?
			   chunk_ib->ib_bytes : 0,
			   AMDGPU_IB_POOL_DELAYED, ib);
	if (r) {
		DRM_ERROR("Failed to get ib !\n");
		return r;
	}

	ib->gpu_addr = chunk_ib->va_start;
	ib->length_dw = chunk_ib->ib_bytes / 4;
	ib->flags = chunk_ib->flags;
	return 0;
}

static int amdgpu_cs_p2_dependencies(struct amdgpu_cs_parser *p,
				     struct amdgpu_cs_chunk *chunk)
{
	struct drm_amdgpu_cs_chunk_dep *deps = chunk->kdata;
	struct amdgpu_fpriv *fpriv = p->filp->driver_priv;
	unsigned num_deps;
	int i, r;

	num_deps = chunk->length_dw * 4 /
		sizeof(struct drm_amdgpu_cs_chunk_dep);

	for (i = 0; i < num_deps; ++i) {
		struct amdgpu_ctx *ctx;
		struct drm_sched_entity *entity;
		struct dma_fence *fence;

		ctx = amdgpu_ctx_get(fpriv, deps[i].ctx_id);
		if (ctx == NULL)
			return -EINVAL;

		r = amdgpu_ctx_get_entity(ctx, deps[i].ip_type,
					  deps[i].ip_instance,
					  deps[i].ring, &entity);
		if (r) {
			amdgpu_ctx_put(ctx);
			return r;
		}

		fence = amdgpu_ctx_get_fence(ctx, entity, deps[i].handle);
		amdgpu_ctx_put(ctx);

		if (IS_ERR(fence))
			return PTR_ERR(fence);
		else if (!fence)
			continue;

		if (chunk->chunk_id == AMDGPU_CHUNK_ID_SCHEDULED_DEPENDENCIES) {
			struct drm_sched_fence *s_fence;
			struct dma_fence *old = fence;

			s_fence = to_drm_sched_fence(fence);
			fence = dma_fence_get(&s_fence->scheduled);
			dma_fence_put(old);
		}

		r = amdgpu_sync_fence(&p->sync, fence);
		dma_fence_put(fence);
		if (r)
			return r;
	}
	return 0;
}

static int amdgpu_syncobj_lookup_and_add(struct amdgpu_cs_parser *p,
					 uint32_t handle, u64 point,
					 u64 flags)
{
	struct dma_fence *fence;
	int r;

	r = drm_syncobj_find_fence(p->filp, handle, point, flags, &fence);
	if (r) {
		DRM_ERROR("syncobj %u failed to find fence @ %llu (%d)!\n",
			  handle, point, r);
		return r;
	}

	r = amdgpu_sync_fence(&p->sync, fence);
	if (r)
		goto error;

	/*
	 * When we have an explicit dependency it might be necessary to insert a
	 * pipeline sync to make sure that all caches etc are flushed and the
	 * next job actually sees the results from the previous one.
	 */
	if (fence->context == p->gang_leader->base.entity->fence_context)
		r = amdgpu_sync_fence(&p->gang_leader->explicit_sync, fence);

error:
	dma_fence_put(fence);
	return r;
}

static int amdgpu_cs_p2_syncobj_in(struct amdgpu_cs_parser *p,
				   struct amdgpu_cs_chunk *chunk)
{
	struct drm_amdgpu_cs_chunk_sem *deps = chunk->kdata;
	unsigned num_deps;
	int i, r;

	num_deps = chunk->length_dw * 4 /
		sizeof(struct drm_amdgpu_cs_chunk_sem);
	for (i = 0; i < num_deps; ++i) {
		r = amdgpu_syncobj_lookup_and_add(p, deps[i].handle, 0, 0);
		if (r)
			return r;
	}

	return 0;
}

static int amdgpu_cs_p2_syncobj_timeline_wait(struct amdgpu_cs_parser *p,
					      struct amdgpu_cs_chunk *chunk)
{
	struct drm_amdgpu_cs_chunk_syncobj *syncobj_deps = chunk->kdata;
	unsigned num_deps;
	int i, r;

	num_deps = chunk->length_dw * 4 /
		sizeof(struct drm_amdgpu_cs_chunk_syncobj);
	for (i = 0; i < num_deps; ++i) {
		r = amdgpu_syncobj_lookup_and_add(p, syncobj_deps[i].handle,
						  syncobj_deps[i].point,
						  syncobj_deps[i].flags);
		if (r)
			return r;
	}

	return 0;
}

static int amdgpu_cs_p2_syncobj_out(struct amdgpu_cs_parser *p,
				    struct amdgpu_cs_chunk *chunk)
{
	struct drm_amdgpu_cs_chunk_sem *deps = chunk->kdata;
	unsigned num_deps;
	int i;

	num_deps = chunk->length_dw * 4 /
		sizeof(struct drm_amdgpu_cs_chunk_sem);

	if (p->post_deps)
		return -EINVAL;

	p->post_deps = kmalloc_array(num_deps, sizeof(*p->post_deps),
				     GFP_KERNEL);
	p->num_post_deps = 0;

	if (!p->post_deps)
		return -ENOMEM;


	for (i = 0; i < num_deps; ++i) {
		p->post_deps[i].syncobj =
			drm_syncobj_find(p->filp, deps[i].handle);
		if (!p->post_deps[i].syncobj)
			return -EINVAL;
		p->post_deps[i].chain = NULL;
		p->post_deps[i].point = 0;
		p->num_post_deps++;
	}

	return 0;
}

static int amdgpu_cs_p2_syncobj_timeline_signal(struct amdgpu_cs_parser *p,
						struct amdgpu_cs_chunk *chunk)
{
	struct drm_amdgpu_cs_chunk_syncobj *syncobj_deps = chunk->kdata;
	unsigned num_deps;
	int i;

	num_deps = chunk->length_dw * 4 /
		sizeof(struct drm_amdgpu_cs_chunk_syncobj);

	if (p->post_deps)
		return -EINVAL;

	p->post_deps = kmalloc_array(num_deps, sizeof(*p->post_deps),
				     GFP_KERNEL);
	p->num_post_deps = 0;

	if (!p->post_deps)
		return -ENOMEM;

	for (i = 0; i < num_deps; ++i) {
		struct amdgpu_cs_post_dep *dep = &p->post_deps[i];

		dep->chain = NULL;
		if (syncobj_deps[i].point) {
			dep->chain = dma_fence_chain_alloc();
			if (!dep->chain)
				return -ENOMEM;
		}

		dep->syncobj = drm_syncobj_find(p->filp,
						syncobj_deps[i].handle);
		if (!dep->syncobj) {
			dma_fence_chain_free(dep->chain);
			return -EINVAL;
		}
		dep->point = syncobj_deps[i].point;
		p->num_post_deps++;
	}

	return 0;
}

static int amdgpu_cs_pass2(struct amdgpu_cs_parser *p)
{
	unsigned int ce_preempt = 0, de_preempt = 0;
	int i, r;

	for (i = 0; i < p->nchunks; ++i) {
		struct amdgpu_cs_chunk *chunk;

		chunk = &p->chunks[i];

		switch (chunk->chunk_id) {
		case AMDGPU_CHUNK_ID_IB:
			r = amdgpu_cs_p2_ib(p, chunk, &ce_preempt, &de_preempt);
			if (r)
				return r;
			break;
		case AMDGPU_CHUNK_ID_DEPENDENCIES:
		case AMDGPU_CHUNK_ID_SCHEDULED_DEPENDENCIES:
			r = amdgpu_cs_p2_dependencies(p, chunk);
			if (r)
				return r;
			break;
		case AMDGPU_CHUNK_ID_SYNCOBJ_IN:
			r = amdgpu_cs_p2_syncobj_in(p, chunk);
			if (r)
				return r;
			break;
		case AMDGPU_CHUNK_ID_SYNCOBJ_OUT:
			r = amdgpu_cs_p2_syncobj_out(p, chunk);
			if (r)
				return r;
			break;
		case AMDGPU_CHUNK_ID_SYNCOBJ_TIMELINE_WAIT:
			r = amdgpu_cs_p2_syncobj_timeline_wait(p, chunk);
			if (r)
				return r;
			break;
		case AMDGPU_CHUNK_ID_SYNCOBJ_TIMELINE_SIGNAL:
			r = amdgpu_cs_p2_syncobj_timeline_signal(p, chunk);
			if (r)
				return r;
			break;
		}
	}

	return 0;
}

/* Convert microseconds to bytes. */
static u64 us_to_bytes(struct amdgpu_device *adev, s64 us)
{
	if (us <= 0 || !adev->mm_stats.log2_max_MBps)
		return 0;

	/* Since accum_us is incremented by a million per second, just
	 * multiply it by the number of MB/s to get the number of bytes.
	 */
	return us << adev->mm_stats.log2_max_MBps;
}

static s64 bytes_to_us(struct amdgpu_device *adev, u64 bytes)
{
	if (!adev->mm_stats.log2_max_MBps)
		return 0;

	return bytes >> adev->mm_stats.log2_max_MBps;
}

/* Returns how many bytes TTM can move right now. If no bytes can be moved,
 * it returns 0. If it returns non-zero, it's OK to move at least one buffer,
 * which means it can go over the threshold once. If that happens, the driver
 * will be in debt and no other buffer migrations can be done until that debt
 * is repaid.
 *
 * This approach allows moving a buffer of any size (it's important to allow
 * that).
 *
 * The currency is simply time in microseconds and it increases as the clock
 * ticks. The accumulated microseconds (us) are converted to bytes and
 * returned.
 */
static void amdgpu_cs_get_threshold_for_moves(struct amdgpu_device *adev,
					      u64 *max_bytes,
					      u64 *max_vis_bytes)
{
	s64 time_us, increment_us;
	u64 free_vram, total_vram, used_vram;
	/* Allow a maximum of 200 accumulated ms. This is basically per-IB
	 * throttling.
	 *
	 * It means that in order to get full max MBps, at least 5 IBs per
	 * second must be submitted and not more than 200ms apart from each
	 * other.
	 */
	const s64 us_upper_bound = 200000;

	if (!adev->mm_stats.log2_max_MBps) {
		*max_bytes = 0;
		*max_vis_bytes = 0;
		return;
	}

	total_vram = adev->gmc.real_vram_size - atomic64_read(&adev->vram_pin_size);
	used_vram = ttm_resource_manager_usage(&adev->mman.vram_mgr.manager);
	free_vram = used_vram >= total_vram ? 0 : total_vram - used_vram;

	spin_lock(&adev->mm_stats.lock);

	/* Increase the amount of accumulated us. */
	time_us = ktime_to_us(ktime_get());
	increment_us = time_us - adev->mm_stats.last_update_us;
	adev->mm_stats.last_update_us = time_us;
	adev->mm_stats.accum_us = min(adev->mm_stats.accum_us + increment_us,
				      us_upper_bound);

	/* This prevents the short period of low performance when the VRAM
	 * usage is low and the driver is in debt or doesn't have enough
	 * accumulated us to fill VRAM quickly.
	 *
	 * The situation can occur in these cases:
	 * - a lot of VRAM is freed by userspace
	 * - the presence of a big buffer causes a lot of evictions
	 *   (solution: split buffers into smaller ones)
	 *
	 * If 128 MB or 1/8th of VRAM is free, start filling it now by setting
	 * accum_us to a positive number.
	 */
	if (free_vram >= 128 * 1024 * 1024 || free_vram >= total_vram / 8) {
		s64 min_us;

		/* Be more aggressive on dGPUs. Try to fill a portion of free
		 * VRAM now.
		 */
		if (!(adev->flags & AMD_IS_APU))
			min_us = bytes_to_us(adev, free_vram / 4);
		else
			min_us = 0; /* Reset accum_us on APUs. */

		adev->mm_stats.accum_us = max(min_us, adev->mm_stats.accum_us);
	}

	/* This is set to 0 if the driver is in debt to disallow (optional)
	 * buffer moves.
	 */
	*max_bytes = us_to_bytes(adev, adev->mm_stats.accum_us);

	/* Do the same for visible VRAM if half of it is free */
	if (!amdgpu_gmc_vram_full_visible(&adev->gmc)) {
		u64 total_vis_vram = adev->gmc.visible_vram_size;
		u64 used_vis_vram =
		  amdgpu_vram_mgr_vis_usage(&adev->mman.vram_mgr);

		if (used_vis_vram < total_vis_vram) {
			u64 free_vis_vram = total_vis_vram - used_vis_vram;
			adev->mm_stats.accum_us_vis = min(adev->mm_stats.accum_us_vis +
							  increment_us, us_upper_bound);

			if (free_vis_vram >= total_vis_vram / 2)
				adev->mm_stats.accum_us_vis =
					max(bytes_to_us(adev, free_vis_vram / 2),
					    adev->mm_stats.accum_us_vis);
		}

		*max_vis_bytes = us_to_bytes(adev, adev->mm_stats.accum_us_vis);
	} else {
		*max_vis_bytes = 0;
	}

	spin_unlock(&adev->mm_stats.lock);
}

/* Report how many bytes have really been moved for the last command
 * submission. This can result in a debt that can stop buffer migrations
 * temporarily.
 */
void amdgpu_cs_report_moved_bytes(struct amdgpu_device *adev, u64 num_bytes,
				  u64 num_vis_bytes)
{
	spin_lock(&adev->mm_stats.lock);
	adev->mm_stats.accum_us -= bytes_to_us(adev, num_bytes);
	adev->mm_stats.accum_us_vis -= bytes_to_us(adev, num_vis_bytes);
	spin_unlock(&adev->mm_stats.lock);
}

static int amdgpu_cs_bo_validate(void *param, struct amdgpu_bo *bo)
{
	struct amdgpu_device *adev = amdgpu_ttm_adev(bo->tbo.bdev);
	struct amdgpu_cs_parser *p = param;
	struct ttm_operation_ctx ctx = {
		.interruptible = true,
		.no_wait_gpu = false,
		.resv = bo->tbo.base.resv
	};
	uint32_t domain;
	int r;

	if (bo->tbo.pin_count)
		return 0;

	/* Don't move this buffer if we have depleted our allowance
	 * to move it. Don't move anything if the threshold is zero.
	 */
	if (p->bytes_moved < p->bytes_moved_threshold &&
	    (!bo->tbo.base.dma_buf ||
	    list_empty(&bo->tbo.base.dma_buf->attachments))) {
		if (!amdgpu_gmc_vram_full_visible(&adev->gmc) &&
		    (bo->flags & AMDGPU_GEM_CREATE_CPU_ACCESS_REQUIRED)) {
			/* And don't move a CPU_ACCESS_REQUIRED BO to limited
			 * visible VRAM if we've depleted our allowance to do
			 * that.
			 */
			if (p->bytes_moved_vis < p->bytes_moved_vis_threshold)
				domain = bo->preferred_domains;
			else
				domain = bo->allowed_domains;
		} else {
			domain = bo->preferred_domains;
		}
	} else {
		domain = bo->allowed_domains;
	}

retry:
	amdgpu_bo_placement_from_domain(bo, domain);
	r = ttm_bo_validate(&bo->tbo, &bo->placement, &ctx);

	p->bytes_moved += ctx.bytes_moved;
	if (!amdgpu_gmc_vram_full_visible(&adev->gmc) &&
	    amdgpu_bo_in_cpu_visible_vram(bo))
		p->bytes_moved_vis += ctx.bytes_moved;

	if (unlikely(r == -ENOMEM) && domain != bo->allowed_domains) {
		domain = bo->allowed_domains;
		goto retry;
	}

	return r;
}

static int amdgpu_cs_list_validate(struct amdgpu_cs_parser *p,
			    struct list_head *validated)
{
	struct ttm_operation_ctx ctx = { true, false };
	struct amdgpu_bo_list_entry *lobj;
	int r;

	list_for_each_entry(lobj, validated, tv.head) {
		struct amdgpu_bo *bo = ttm_to_amdgpu_bo(lobj->tv.bo);
		struct mm_struct *usermm;

		usermm = amdgpu_ttm_tt_get_usermm(bo->tbo.ttm);
		if (usermm && usermm != current->mm)
			return -EPERM;

		if (amdgpu_ttm_tt_is_userptr(bo->tbo.ttm) &&
		    lobj->user_invalidated && lobj->user_pages) {
			amdgpu_bo_placement_from_domain(bo,
							AMDGPU_GEM_DOMAIN_CPU);
			r = ttm_bo_validate(&bo->tbo, &bo->placement, &ctx);
			if (r)
				return r;

			amdgpu_ttm_tt_set_user_pages(bo->tbo.ttm,
						     lobj->user_pages);
		}

		r = amdgpu_cs_bo_validate(p, bo);
		if (r)
			return r;

		kvfree(lobj->user_pages);
		lobj->user_pages = NULL;
	}
	return 0;
}

static int amdgpu_cs_parser_bos(struct amdgpu_cs_parser *p,
				union drm_amdgpu_cs *cs)
{
	struct amdgpu_fpriv *fpriv = p->filp->driver_priv;
	struct amdgpu_vm *vm = &fpriv->vm;
	struct amdgpu_bo_list_entry *e;
	struct list_head duplicates;
	unsigned int i;
	int r;

	INIT_LIST_HEAD(&p->validated);

	/* p->bo_list could already be assigned if AMDGPU_CHUNK_ID_BO_HANDLES is present */
	if (cs->in.bo_list_handle) {
		if (p->bo_list)
			return -EINVAL;

		r = amdgpu_bo_list_get(fpriv, cs->in.bo_list_handle,
				       &p->bo_list);
		if (r)
			return r;
	} else if (!p->bo_list) {
		/* Create a empty bo_list when no handle is provided */
		r = amdgpu_bo_list_create(p->adev, p->filp, NULL, 0,
					  &p->bo_list);
		if (r)
			return r;
	}

	mutex_lock(&p->bo_list->bo_list_mutex);

	/* One for TTM and one for the CS job */
	amdgpu_bo_list_for_each_entry(e, p->bo_list)
		e->tv.num_shared = 2;

	amdgpu_bo_list_get_list(p->bo_list, &p->validated);

	INIT_LIST_HEAD(&duplicates);
	amdgpu_vm_get_pd_bo(&fpriv->vm, &p->validated, &p->vm_pd);

	if (p->uf_entry.tv.bo && !ttm_to_amdgpu_bo(p->uf_entry.tv.bo)->parent)
		list_add(&p->uf_entry.tv.head, &p->validated);

	/* Get userptr backing pages. If pages are updated after registered
	 * in amdgpu_gem_userptr_ioctl(), amdgpu_cs_list_validate() will do
	 * amdgpu_ttm_backend_bind() to flush and invalidate new pages
	 */
	amdgpu_bo_list_for_each_userptr_entry(e, p->bo_list) {
		struct amdgpu_bo *bo = ttm_to_amdgpu_bo(e->tv.bo);
		bool userpage_invalidated = false;
		int i;

		e->user_pages = kvmalloc_array(bo->tbo.ttm->num_pages,
					sizeof(struct page *),
					GFP_KERNEL | __GFP_ZERO);
		if (!e->user_pages) {
			DRM_ERROR("kvmalloc_array failure\n");
			r = -ENOMEM;
			goto out_free_user_pages;
		}

		r = amdgpu_ttm_tt_get_user_pages(bo, e->user_pages, &e->range);
		if (r) {
			kvfree(e->user_pages);
			e->user_pages = NULL;
			goto out_free_user_pages;
		}

		for (i = 0; i < bo->tbo.ttm->num_pages; i++) {
			if (bo->tbo.ttm->pages[i] != e->user_pages[i]) {
				userpage_invalidated = true;
				break;
			}
		}
		e->user_invalidated = userpage_invalidated;
	}

	r = ttm_eu_reserve_buffers(&p->ticket, &p->validated, true,
				   &duplicates);
	if (unlikely(r != 0)) {
		if (r != -ERESTARTSYS)
			DRM_ERROR("ttm_eu_reserve_buffers failed.\n");
		goto out_free_user_pages;
	}

	amdgpu_bo_list_for_each_entry(e, p->bo_list) {
		struct amdgpu_bo *bo = ttm_to_amdgpu_bo(e->tv.bo);

		e->bo_va = amdgpu_vm_bo_find(vm, bo);
	}

	amdgpu_cs_get_threshold_for_moves(p->adev, &p->bytes_moved_threshold,
					  &p->bytes_moved_vis_threshold);
	p->bytes_moved = 0;
	p->bytes_moved_vis = 0;

	r = amdgpu_vm_validate_pt_bos(p->adev, &fpriv->vm,
				      amdgpu_cs_bo_validate, p);
	if (r) {
		DRM_ERROR("amdgpu_vm_validate_pt_bos() failed.\n");
		goto error_validate;
	}

	r = amdgpu_cs_list_validate(p, &duplicates);
	if (r)
		goto error_validate;

	r = amdgpu_cs_list_validate(p, &p->validated);
	if (r)
		goto error_validate;

	if (p->uf_entry.tv.bo) {
		struct amdgpu_bo *uf = ttm_to_amdgpu_bo(p->uf_entry.tv.bo);

		r = amdgpu_ttm_alloc_gart(&uf->tbo);
		if (r)
			goto error_validate;

		p->gang_leader->uf_addr += amdgpu_bo_gpu_offset(uf);
	}

	amdgpu_cs_report_moved_bytes(p->adev, p->bytes_moved,
				     p->bytes_moved_vis);

	for (i = 0; i < p->gang_size; ++i)
		amdgpu_job_set_resources(p->jobs[i], p->bo_list->gds_obj,
					 p->bo_list->gws_obj,
					 p->bo_list->oa_obj);
	return 0;

error_validate:
	ttm_eu_backoff_reservation(&p->ticket, &p->validated);

out_free_user_pages:
	amdgpu_bo_list_for_each_userptr_entry(e, p->bo_list) {
		struct amdgpu_bo *bo = ttm_to_amdgpu_bo(e->tv.bo);

		if (!e->user_pages)
			continue;
		amdgpu_ttm_tt_get_user_pages_done(bo->tbo.ttm, e->range);
		kvfree(e->user_pages);
		e->user_pages = NULL;
		e->range = NULL;
	}
	mutex_unlock(&p->bo_list->bo_list_mutex);
	return r;
}

static void trace_amdgpu_cs_ibs(struct amdgpu_cs_parser *p)
{
	int i, j;

	if (!trace_amdgpu_cs_enabled())
		return;

	for (i = 0; i < p->gang_size; ++i) {
		struct amdgpu_job *job = p->jobs[i];

		for (j = 0; j < job->num_ibs; ++j)
			trace_amdgpu_cs(p, job, &job->ibs[j]);
	}
}

static int amdgpu_cs_patch_ibs(struct amdgpu_cs_parser *p,
			       struct amdgpu_job *job)
{
	struct amdgpu_ring *ring = amdgpu_job_ring(job);
	unsigned int i;
	int r;

	/* Only for UVD/VCE VM emulation */
	if (!ring->funcs->parse_cs && !ring->funcs->patch_cs_in_place)
		return 0;

	for (i = 0; i < job->num_ibs; ++i) {
		struct amdgpu_ib *ib = &job->ibs[i];
		struct amdgpu_bo_va_mapping *m;
		struct amdgpu_bo *aobj;
		uint64_t va_start;
		uint8_t *kptr;

		va_start = ib->gpu_addr & AMDGPU_GMC_HOLE_MASK;
		r = amdgpu_cs_find_mapping(p, va_start, &aobj, &m);
		if (r) {
			DRM_ERROR("IB va_start is invalid\n");
			return r;
		}

		if ((va_start + ib->length_dw * 4) >
		    (m->last + 1) * AMDGPU_GPU_PAGE_SIZE) {
			DRM_ERROR("IB va_start+ib_bytes is invalid\n");
			return -EINVAL;
		}

		/* the IB should be reserved at this point */
		r = amdgpu_bo_kmap(aobj, (void **)&kptr);
		if (r) {
			return r;
		}

		kptr += va_start - (m->start * AMDGPU_GPU_PAGE_SIZE);

		if (ring->funcs->parse_cs) {
			memcpy(ib->ptr, kptr, ib->length_dw * 4);
			amdgpu_bo_kunmap(aobj);

			r = amdgpu_ring_parse_cs(ring, p, job, ib);
			if (r)
				return r;
		} else {
			ib->ptr = (uint32_t *)kptr;
			r = amdgpu_ring_patch_cs_in_place(ring, p, job, ib);
			amdgpu_bo_kunmap(aobj);
			if (r)
				return r;
		}
	}

	return 0;
}

static int amdgpu_cs_patch_jobs(struct amdgpu_cs_parser *p)
{
	unsigned int i;
	int r;

	for (i = 0; i < p->gang_size; ++i) {
		r = amdgpu_cs_patch_ibs(p, p->jobs[i]);
		if (r)
			return r;
	}
	return 0;
}

static int amdgpu_cs_vm_handling(struct amdgpu_cs_parser *p)
{
	struct amdgpu_fpriv *fpriv = p->filp->driver_priv;
	struct amdgpu_job *job = p->gang_leader;
	struct amdgpu_device *adev = p->adev;
	struct amdgpu_vm *vm = &fpriv->vm;
	struct amdgpu_bo_list_entry *e;
	struct amdgpu_bo_va *bo_va;
	struct amdgpu_bo *bo;
	unsigned int i;
	int r;

	r = amdgpu_vm_clear_freed(adev, vm, NULL);
	if (r)
		return r;

	r = amdgpu_vm_bo_update(adev, fpriv->prt_va, false);
	if (r)
		return r;

	r = amdgpu_sync_fence(&p->sync, fpriv->prt_va->last_pt_update);
	if (r)
		return r;

	if (fpriv->csa_va) {
		bo_va = fpriv->csa_va;
		BUG_ON(!bo_va);
		r = amdgpu_vm_bo_update(adev, bo_va, false);
		if (r)
			return r;

		r = amdgpu_sync_fence(&p->sync, bo_va->last_pt_update);
		if (r)
			return r;
	}

	amdgpu_bo_list_for_each_entry(e, p->bo_list) {
		/* ignore duplicates */
		bo = ttm_to_amdgpu_bo(e->tv.bo);
		if (!bo)
			continue;

		bo_va = e->bo_va;
		if (bo_va == NULL)
			continue;

		r = amdgpu_vm_bo_update(adev, bo_va, false);
		if (r)
			return r;

		r = amdgpu_sync_fence(&p->sync, bo_va->last_pt_update);
		if (r)
			return r;
	}

	r = amdgpu_vm_handle_moved(adev, vm);
	if (r)
		return r;

	r = amdgpu_vm_update_pdes(adev, vm, false);
	if (r)
		return r;

	r = amdgpu_sync_fence(&p->sync, vm->last_update);
	if (r)
		return r;

	for (i = 0; i < p->gang_size; ++i) {
		job = p->jobs[i];

		if (!job->vm)
			continue;

		job->vm_pd_addr = amdgpu_gmc_pd_addr(vm->root.bo);
	}

	if (amdgpu_vm_debug) {
		/* Invalidate all BOs to test for userspace bugs */
		amdgpu_bo_list_for_each_entry(e, p->bo_list) {
			struct amdgpu_bo *bo = ttm_to_amdgpu_bo(e->tv.bo);

			/* ignore duplicates */
			if (!bo)
				continue;

			amdgpu_vm_bo_invalidate(adev, bo, false);
		}
	}

	return 0;
}

static int amdgpu_cs_sync_rings(struct amdgpu_cs_parser *p)
{
	struct amdgpu_fpriv *fpriv = p->filp->driver_priv;
	struct amdgpu_bo_list_entry *e;
	unsigned int i;
	int r;

	list_for_each_entry(e, &p->validated, tv.head) {
		struct amdgpu_bo *bo = ttm_to_amdgpu_bo(e->tv.bo);
		struct dma_resv *resv = bo->tbo.base.resv;
		enum amdgpu_sync_mode sync_mode;

		sync_mode = amdgpu_bo_explicit_sync(bo) ?
			AMDGPU_SYNC_EXPLICIT : AMDGPU_SYNC_NE_OWNER;
		r = amdgpu_sync_resv(p->adev, &p->sync, resv, sync_mode,
				     &fpriv->vm);
		if (r)
			return r;
	}

	for (i = 0; i < p->gang_size; ++i) {
<<<<<<< HEAD
		r = amdgpu_sync_push_to_job(&p->sync, p->jobs[i]);
=======
		if (p->jobs[i] == leader)
			continue;

		r = amdgpu_sync_clone(&leader->sync, &p->jobs[i]->sync);
>>>>>>> eb708140
		if (r)
			return r;
	}

	r = amdgpu_ctx_wait_prev_fence(p->ctx, p->entities[p->gang_leader_idx]);
	if (r && r != -ERESTARTSYS)
		DRM_ERROR("amdgpu_ctx_wait_prev_fence failed.\n");
	return r;
}

static void amdgpu_cs_post_dependencies(struct amdgpu_cs_parser *p)
{
	int i;

	for (i = 0; i < p->num_post_deps; ++i) {
		if (p->post_deps[i].chain && p->post_deps[i].point) {
			drm_syncobj_add_point(p->post_deps[i].syncobj,
					      p->post_deps[i].chain,
					      p->fence, p->post_deps[i].point);
			p->post_deps[i].chain = NULL;
		} else {
			drm_syncobj_replace_fence(p->post_deps[i].syncobj,
						  p->fence);
		}
	}
}

static int amdgpu_cs_submit(struct amdgpu_cs_parser *p,
			    union drm_amdgpu_cs *cs)
{
	struct amdgpu_fpriv *fpriv = p->filp->driver_priv;
	struct amdgpu_job *leader = p->gang_leader;
	struct amdgpu_bo_list_entry *e;
	unsigned int i;
	uint64_t seq;
	int r;

	for (i = 0; i < p->gang_size; ++i)
		drm_sched_job_arm(&p->jobs[i]->base);

	for (i = 0; i < p->gang_size; ++i) {
		struct dma_fence *fence;

		if (p->jobs[i] == leader)
			continue;

		fence = &p->jobs[i]->base.s_fence->scheduled;
		r = drm_sched_job_add_dependency(&leader->base, fence);
		if (r)
			goto error_cleanup;
	}

	if (p->gang_size > 1) {
		for (i = 0; i < p->gang_size; ++i)
			amdgpu_job_set_gang_leader(p->jobs[i], leader);
	}

	/* No memory allocation is allowed while holding the notifier lock.
	 * The lock is held until amdgpu_cs_submit is finished and fence is
	 * added to BOs.
	 */
	mutex_lock(&p->adev->notifier_lock);

	/* If userptr are invalidated after amdgpu_cs_parser_bos(), return
	 * -EAGAIN, drmIoctl in libdrm will restart the amdgpu_cs_ioctl.
	 */
	r = 0;
	amdgpu_bo_list_for_each_userptr_entry(e, p->bo_list) {
		struct amdgpu_bo *bo = ttm_to_amdgpu_bo(e->tv.bo);

		r |= !amdgpu_ttm_tt_get_user_pages_done(bo->tbo.ttm, e->range);
		e->range = NULL;
	}
	if (r) {
		r = -EAGAIN;
		goto error_unlock;
	}

	p->fence = dma_fence_get(&leader->base.s_fence->finished);
	list_for_each_entry(e, &p->validated, tv.head) {

		/* Everybody except for the gang leader uses READ */
		for (i = 0; i < p->gang_size; ++i) {
			if (p->jobs[i] == leader)
				continue;

			dma_resv_add_fence(e->tv.bo->base.resv,
					   &p->jobs[i]->base.s_fence->finished,
					   DMA_RESV_USAGE_READ);
		}

		/* The gang leader is remembered as writer */
		e->tv.num_shared = 0;
	}

	seq = amdgpu_ctx_add_fence(p->ctx, p->entities[p->gang_leader_idx],
				   p->fence);
	amdgpu_cs_post_dependencies(p);

	if ((leader->preamble_status & AMDGPU_PREAMBLE_IB_PRESENT) &&
	    !p->ctx->preamble_presented) {
		leader->preamble_status |= AMDGPU_PREAMBLE_IB_PRESENT_FIRST;
		p->ctx->preamble_presented = true;
	}

	cs->out.handle = seq;
	leader->uf_sequence = seq;

	amdgpu_vm_bo_trace_cs(&fpriv->vm, &p->ticket);
	for (i = 0; i < p->gang_size; ++i) {
		amdgpu_job_free_resources(p->jobs[i]);
		trace_amdgpu_cs_ioctl(p->jobs[i]);
		drm_sched_entity_push_job(&p->jobs[i]->base);
		p->jobs[i] = NULL;
	}

	amdgpu_vm_move_to_lru_tail(p->adev, &fpriv->vm);
	ttm_eu_fence_buffer_objects(&p->ticket, &p->validated, p->fence);

	mutex_unlock(&p->adev->notifier_lock);
	mutex_unlock(&p->bo_list->bo_list_mutex);
	return 0;

error_unlock:
	mutex_unlock(&p->adev->notifier_lock);

error_cleanup:
	for (i = 0; i < p->gang_size; ++i)
		drm_sched_job_cleanup(&p->jobs[i]->base);
	return r;
}

/* Cleanup the parser structure */
static void amdgpu_cs_parser_fini(struct amdgpu_cs_parser *parser)
{
	unsigned i;

	for (i = 0; i < parser->num_post_deps; i++) {
		drm_syncobj_put(parser->post_deps[i].syncobj);
		kfree(parser->post_deps[i].chain);
	}
	kfree(parser->post_deps);

	dma_fence_put(parser->fence);

	if (parser->ctx)
		amdgpu_ctx_put(parser->ctx);
	if (parser->bo_list)
		amdgpu_bo_list_put(parser->bo_list);

	for (i = 0; i < parser->nchunks; i++)
		kvfree(parser->chunks[i].kdata);
	kvfree(parser->chunks);
	for (i = 0; i < parser->gang_size; ++i) {
		if (parser->jobs[i])
			amdgpu_job_free(parser->jobs[i]);
	}
	if (parser->uf_entry.tv.bo) {
		struct amdgpu_bo *uf = ttm_to_amdgpu_bo(parser->uf_entry.tv.bo);

		amdgpu_bo_unref(&uf);
	}
}

int amdgpu_cs_ioctl(struct drm_device *dev, void *data, struct drm_file *filp)
{
	struct amdgpu_device *adev = drm_to_adev(dev);
	struct amdgpu_cs_parser parser;
	int r;

	if (amdgpu_ras_intr_triggered())
		return -EHWPOISON;

	if (!adev->accel_working)
		return -EBUSY;

	r = amdgpu_cs_parser_init(&parser, adev, filp, data);
	if (r) {
		if (printk_ratelimit())
			DRM_ERROR("Failed to initialize parser %d!\n", r);
		return r;
	}

	r = amdgpu_cs_pass1(&parser, data);
	if (r)
		goto error_fini;

	r = amdgpu_cs_pass2(&parser);
	if (r)
		goto error_fini;

	r = amdgpu_cs_parser_bos(&parser, data);
	if (r) {
		if (r == -ENOMEM)
			DRM_ERROR("Not enough memory for command submission!\n");
		else if (r != -ERESTARTSYS && r != -EAGAIN)
			DRM_ERROR("Failed to process the buffer list %d!\n", r);
		goto error_fini;
	}

	r = amdgpu_cs_patch_jobs(&parser);
	if (r)
		goto error_backoff;

	r = amdgpu_cs_vm_handling(&parser);
	if (r)
		goto error_backoff;

	r = amdgpu_cs_sync_rings(&parser);
	if (r)
		goto error_backoff;

	trace_amdgpu_cs_ibs(&parser);

	r = amdgpu_cs_submit(&parser, data);
	if (r)
		goto error_backoff;

	amdgpu_cs_parser_fini(&parser);
	return 0;

error_backoff:
	ttm_eu_backoff_reservation(&parser.ticket, &parser.validated);
	mutex_unlock(&parser.bo_list->bo_list_mutex);

error_fini:
	amdgpu_cs_parser_fini(&parser);
	return r;
}

/**
 * amdgpu_cs_wait_ioctl - wait for a command submission to finish
 *
 * @dev: drm device
 * @data: data from userspace
 * @filp: file private
 *
 * Wait for the command submission identified by handle to finish.
 */
int amdgpu_cs_wait_ioctl(struct drm_device *dev, void *data,
			 struct drm_file *filp)
{
	union drm_amdgpu_wait_cs *wait = data;
	unsigned long timeout = amdgpu_gem_timeout(wait->in.timeout);
	struct drm_sched_entity *entity;
	struct amdgpu_ctx *ctx;
	struct dma_fence *fence;
	long r;

	ctx = amdgpu_ctx_get(filp->driver_priv, wait->in.ctx_id);
	if (ctx == NULL)
		return -EINVAL;

	r = amdgpu_ctx_get_entity(ctx, wait->in.ip_type, wait->in.ip_instance,
				  wait->in.ring, &entity);
	if (r) {
		amdgpu_ctx_put(ctx);
		return r;
	}

	fence = amdgpu_ctx_get_fence(ctx, entity, wait->in.handle);
	if (IS_ERR(fence))
		r = PTR_ERR(fence);
	else if (fence) {
		r = dma_fence_wait_timeout(fence, true, timeout);
		if (r > 0 && fence->error)
			r = fence->error;
		dma_fence_put(fence);
	} else
		r = 1;

	amdgpu_ctx_put(ctx);
	if (r < 0)
		return r;

	memset(wait, 0, sizeof(*wait));
	wait->out.status = (r == 0);

	return 0;
}

/**
 * amdgpu_cs_get_fence - helper to get fence from drm_amdgpu_fence
 *
 * @adev: amdgpu device
 * @filp: file private
 * @user: drm_amdgpu_fence copied from user space
 */
static struct dma_fence *amdgpu_cs_get_fence(struct amdgpu_device *adev,
					     struct drm_file *filp,
					     struct drm_amdgpu_fence *user)
{
	struct drm_sched_entity *entity;
	struct amdgpu_ctx *ctx;
	struct dma_fence *fence;
	int r;

	ctx = amdgpu_ctx_get(filp->driver_priv, user->ctx_id);
	if (ctx == NULL)
		return ERR_PTR(-EINVAL);

	r = amdgpu_ctx_get_entity(ctx, user->ip_type, user->ip_instance,
				  user->ring, &entity);
	if (r) {
		amdgpu_ctx_put(ctx);
		return ERR_PTR(r);
	}

	fence = amdgpu_ctx_get_fence(ctx, entity, user->seq_no);
	amdgpu_ctx_put(ctx);

	return fence;
}

int amdgpu_cs_fence_to_handle_ioctl(struct drm_device *dev, void *data,
				    struct drm_file *filp)
{
	struct amdgpu_device *adev = drm_to_adev(dev);
	union drm_amdgpu_fence_to_handle *info = data;
	struct dma_fence *fence;
	struct drm_syncobj *syncobj;
	struct sync_file *sync_file;
	int fd, r;

	fence = amdgpu_cs_get_fence(adev, filp, &info->in.fence);
	if (IS_ERR(fence))
		return PTR_ERR(fence);

	if (!fence)
		fence = dma_fence_get_stub();

	switch (info->in.what) {
	case AMDGPU_FENCE_TO_HANDLE_GET_SYNCOBJ:
		r = drm_syncobj_create(&syncobj, 0, fence);
		dma_fence_put(fence);
		if (r)
			return r;
		r = drm_syncobj_get_handle(filp, syncobj, &info->out.handle);
		drm_syncobj_put(syncobj);
		return r;

	case AMDGPU_FENCE_TO_HANDLE_GET_SYNCOBJ_FD:
		r = drm_syncobj_create(&syncobj, 0, fence);
		dma_fence_put(fence);
		if (r)
			return r;
		r = drm_syncobj_get_fd(syncobj, (int *)&info->out.handle);
		drm_syncobj_put(syncobj);
		return r;

	case AMDGPU_FENCE_TO_HANDLE_GET_SYNC_FILE_FD:
		fd = get_unused_fd_flags(O_CLOEXEC);
		if (fd < 0) {
			dma_fence_put(fence);
			return fd;
		}

		sync_file = sync_file_create(fence);
		dma_fence_put(fence);
		if (!sync_file) {
			put_unused_fd(fd);
			return -ENOMEM;
		}

		fd_install(fd, sync_file->file);
		info->out.handle = fd;
		return 0;

	default:
		dma_fence_put(fence);
		return -EINVAL;
	}
}

/**
 * amdgpu_cs_wait_all_fences - wait on all fences to signal
 *
 * @adev: amdgpu device
 * @filp: file private
 * @wait: wait parameters
 * @fences: array of drm_amdgpu_fence
 */
static int amdgpu_cs_wait_all_fences(struct amdgpu_device *adev,
				     struct drm_file *filp,
				     union drm_amdgpu_wait_fences *wait,
				     struct drm_amdgpu_fence *fences)
{
	uint32_t fence_count = wait->in.fence_count;
	unsigned int i;
	long r = 1;

	for (i = 0; i < fence_count; i++) {
		struct dma_fence *fence;
		unsigned long timeout = amdgpu_gem_timeout(wait->in.timeout_ns);

		fence = amdgpu_cs_get_fence(adev, filp, &fences[i]);
		if (IS_ERR(fence))
			return PTR_ERR(fence);
		else if (!fence)
			continue;

		r = dma_fence_wait_timeout(fence, true, timeout);
		dma_fence_put(fence);
		if (r < 0)
			return r;

		if (r == 0)
			break;

		if (fence->error)
			return fence->error;
	}

	memset(wait, 0, sizeof(*wait));
	wait->out.status = (r > 0);

	return 0;
}

/**
 * amdgpu_cs_wait_any_fence - wait on any fence to signal
 *
 * @adev: amdgpu device
 * @filp: file private
 * @wait: wait parameters
 * @fences: array of drm_amdgpu_fence
 */
static int amdgpu_cs_wait_any_fence(struct amdgpu_device *adev,
				    struct drm_file *filp,
				    union drm_amdgpu_wait_fences *wait,
				    struct drm_amdgpu_fence *fences)
{
	unsigned long timeout = amdgpu_gem_timeout(wait->in.timeout_ns);
	uint32_t fence_count = wait->in.fence_count;
	uint32_t first = ~0;
	struct dma_fence **array;
	unsigned int i;
	long r;

	/* Prepare the fence array */
	array = kcalloc(fence_count, sizeof(struct dma_fence *), GFP_KERNEL);

	if (array == NULL)
		return -ENOMEM;

	for (i = 0; i < fence_count; i++) {
		struct dma_fence *fence;

		fence = amdgpu_cs_get_fence(adev, filp, &fences[i]);
		if (IS_ERR(fence)) {
			r = PTR_ERR(fence);
			goto err_free_fence_array;
		} else if (fence) {
			array[i] = fence;
		} else { /* NULL, the fence has been already signaled */
			r = 1;
			first = i;
			goto out;
		}
	}

	r = dma_fence_wait_any_timeout(array, fence_count, true, timeout,
				       &first);
	if (r < 0)
		goto err_free_fence_array;

out:
	memset(wait, 0, sizeof(*wait));
	wait->out.status = (r > 0);
	wait->out.first_signaled = first;

	if (first < fence_count && array[first])
		r = array[first]->error;
	else
		r = 0;

err_free_fence_array:
	for (i = 0; i < fence_count; i++)
		dma_fence_put(array[i]);
	kfree(array);

	return r;
}

/**
 * amdgpu_cs_wait_fences_ioctl - wait for multiple command submissions to finish
 *
 * @dev: drm device
 * @data: data from userspace
 * @filp: file private
 */
int amdgpu_cs_wait_fences_ioctl(struct drm_device *dev, void *data,
				struct drm_file *filp)
{
	struct amdgpu_device *adev = drm_to_adev(dev);
	union drm_amdgpu_wait_fences *wait = data;
	uint32_t fence_count = wait->in.fence_count;
	struct drm_amdgpu_fence *fences_user;
	struct drm_amdgpu_fence *fences;
	int r;

	/* Get the fences from userspace */
	fences = kmalloc_array(fence_count, sizeof(struct drm_amdgpu_fence),
			GFP_KERNEL);
	if (fences == NULL)
		return -ENOMEM;

	fences_user = u64_to_user_ptr(wait->in.fences);
	if (copy_from_user(fences, fences_user,
		sizeof(struct drm_amdgpu_fence) * fence_count)) {
		r = -EFAULT;
		goto err_free_fences;
	}

	if (wait->in.wait_all)
		r = amdgpu_cs_wait_all_fences(adev, filp, wait, fences);
	else
		r = amdgpu_cs_wait_any_fence(adev, filp, wait, fences);

err_free_fences:
	kfree(fences);

	return r;
}

/**
 * amdgpu_cs_find_mapping - find bo_va for VM address
 *
 * @parser: command submission parser context
 * @addr: VM address
 * @bo: resulting BO of the mapping found
 * @map: Placeholder to return found BO mapping
 *
 * Search the buffer objects in the command submission context for a certain
 * virtual memory address. Returns allocation structure when found, NULL
 * otherwise.
 */
int amdgpu_cs_find_mapping(struct amdgpu_cs_parser *parser,
			   uint64_t addr, struct amdgpu_bo **bo,
			   struct amdgpu_bo_va_mapping **map)
{
	struct amdgpu_fpriv *fpriv = parser->filp->driver_priv;
	struct ttm_operation_ctx ctx = { false, false };
	struct amdgpu_vm *vm = &fpriv->vm;
	struct amdgpu_bo_va_mapping *mapping;
	int r;

	addr /= AMDGPU_GPU_PAGE_SIZE;

	mapping = amdgpu_vm_bo_lookup_mapping(vm, addr);
	if (!mapping || !mapping->bo_va || !mapping->bo_va->base.bo)
		return -EINVAL;

	*bo = mapping->bo_va->base.bo;
	*map = mapping;

	/* Double check that the BO is reserved by this CS */
	if (dma_resv_locking_ctx((*bo)->tbo.base.resv) != &parser->ticket)
		return -EINVAL;

	if (!((*bo)->flags & AMDGPU_GEM_CREATE_VRAM_CONTIGUOUS)) {
		(*bo)->flags |= AMDGPU_GEM_CREATE_VRAM_CONTIGUOUS;
		amdgpu_bo_placement_from_domain(*bo, (*bo)->allowed_domains);
		r = ttm_bo_validate(&(*bo)->tbo, &(*bo)->placement, &ctx);
		if (r)
			return r;
	}

	return amdgpu_ttm_alloc_gart(&(*bo)->tbo);
}<|MERGE_RESOLUTION|>--- conflicted
+++ resolved
@@ -1206,14 +1206,7 @@
 	}
 
 	for (i = 0; i < p->gang_size; ++i) {
-<<<<<<< HEAD
 		r = amdgpu_sync_push_to_job(&p->sync, p->jobs[i]);
-=======
-		if (p->jobs[i] == leader)
-			continue;
-
-		r = amdgpu_sync_clone(&leader->sync, &p->jobs[i]->sync);
->>>>>>> eb708140
 		if (r)
 			return r;
 	}
