--- conflicted
+++ resolved
@@ -74,10 +74,7 @@
 			if (size >= len)
 				size = len - 1;
 			memcpy(comm, name, size);
-<<<<<<< HEAD
-=======
 			comm[size] = '\0';
->>>>>>> c16fa4f2
 
 		} else if (memcmp(bf, "Tgid:", 5) == 0) {
 			char *tgids = bf + 5;
