/*
 * OMAP2+ DMA driver
 *
 * Copyright (C) 2003 - 2008 Nokia Corporation
 * Author: Juha Yrjölä <juha.yrjola@nokia.com>
 * DMA channel linking for 1610 by Samuel Ortiz <samuel.ortiz@nokia.com>
 * Graphics DMA and LCD DMA graphics tranformations
 * by Imre Deak <imre.deak@nokia.com>
 * OMAP2/3 support Copyright (C) 2004-2007 Texas Instruments, Inc.
 * Some functions based on earlier dma-omap.c Copyright (C) 2001 RidgeRun, Inc.
 *
 * Copyright (C) 2009 Texas Instruments
 * Added OMAP4 support - Santosh Shilimkar <santosh.shilimkar@ti.com>
 *
 * Copyright (C) 2010 Texas Instruments Incorporated - http://www.ti.com/
 * Converted DMA library into platform driver
 *	- G, Manjunath Kondaiah <manjugk@ti.com>
 *
 * This program is free software; you can redistribute it and/or modify
 * it under the terms of the GNU General Public License version 2 as
 * published by the Free Software Foundation.
 */

#include <linux/err.h>
#include <linux/io.h>
#include <linux/slab.h>
#include <linux/module.h>
#include <linux/init.h>
#include <linux/device.h>

#include <plat/omap_hwmod.h>
#include <plat/omap_device.h>
#include <plat/dma.h>

#define OMAP2_DMA_STRIDE	0x60

static u32 errata;
static u8 dma_stride;

static struct omap_dma_dev_attr *d;

static enum omap_reg_offsets dma_common_ch_start, dma_common_ch_end;

static u16 reg_map[] = {
	[REVISION]		= 0x00,
	[GCR]			= 0x78,
	[IRQSTATUS_L0]		= 0x08,
	[IRQSTATUS_L1]		= 0x0c,
	[IRQSTATUS_L2]		= 0x10,
	[IRQSTATUS_L3]		= 0x14,
	[IRQENABLE_L0]		= 0x18,
	[IRQENABLE_L1]		= 0x1c,
	[IRQENABLE_L2]		= 0x20,
	[IRQENABLE_L3]		= 0x24,
	[SYSSTATUS]		= 0x28,
	[OCP_SYSCONFIG]		= 0x2c,
	[CAPS_0]		= 0x64,
	[CAPS_2]		= 0x6c,
	[CAPS_3]		= 0x70,
	[CAPS_4]		= 0x74,

	/* Common register offsets */
	[CCR]			= 0x80,
	[CLNK_CTRL]		= 0x84,
	[CICR]			= 0x88,
	[CSR]			= 0x8c,
	[CSDP]			= 0x90,
	[CEN]			= 0x94,
	[CFN]			= 0x98,
	[CSEI]			= 0xa4,
	[CSFI]			= 0xa8,
	[CDEI]			= 0xac,
	[CDFI]			= 0xb0,
	[CSAC]			= 0xb4,
	[CDAC]			= 0xb8,

	/* Channel specific register offsets */
	[CSSA]			= 0x9c,
	[CDSA]			= 0xa0,
	[CCEN]			= 0xbc,
	[CCFN]			= 0xc0,
	[COLOR]			= 0xc4,

	/* OMAP4 specific registers */
	[CDP]			= 0xd0,
	[CNDP]			= 0xd4,
	[CCDN]			= 0xd8,
};

static void __iomem *dma_base;
static inline void dma_write(u32 val, int reg, int lch)
{
	u8  stride;
	u32 offset;

	stride = (reg >= dma_common_ch_start) ? dma_stride : 0;
	offset = reg_map[reg] + (stride * lch);
	__raw_writel(val, dma_base + offset);
}

static inline u32 dma_read(int reg, int lch)
{
	u8 stride;
	u32 offset, val;

	stride = (reg >= dma_common_ch_start) ? dma_stride : 0;
	offset = reg_map[reg] + (stride * lch);
	val = __raw_readl(dma_base + offset);
	return val;
}

static inline void omap2_disable_irq_lch(int lch)
{
	u32 val;

	val = dma_read(IRQENABLE_L0, lch);
	val &= ~(1 << lch);
	dma_write(val, IRQENABLE_L0, lch);
}

static void omap2_clear_dma(int lch)
{
	int i = dma_common_ch_start;

	for (; i <= dma_common_ch_end; i += 1)
		dma_write(0, i, lch);
}

static void omap2_show_dma_caps(void)
{
	u8 revision = dma_read(REVISION, 0) & 0xff;
	printk(KERN_INFO "OMAP DMA hardware revision %d.%d\n",
				revision >> 4, revision & 0xf);
	return;
}

static u32 configure_dma_errata(void)
{

	/*
	 * Errata applicable for OMAP2430ES1.0 and all omap2420
	 *
	 * I.
	 * Erratum ID: Not Available
	 * Inter Frame DMA buffering issue DMA will wrongly
	 * buffer elements if packing and bursting is enabled. This might
	 * result in data gets stalled in FIFO at the end of the block.
	 * Workaround: DMA channels must have BUFFERING_DISABLED bit set to
	 * guarantee no data will stay in the DMA FIFO in case inter frame
	 * buffering occurs
	 *
	 * II.
	 * Erratum ID: Not Available
	 * DMA may hang when several channels are used in parallel
	 * In the following configuration, DMA channel hanging can occur:
	 * a. Channel i, hardware synchronized, is enabled
	 * b. Another channel (Channel x), software synchronized, is enabled.
	 * c. Channel i is disabled before end of transfer
	 * d. Channel i is reenabled.
	 * e. Steps 1 to 4 are repeated a certain number of times.
	 * f. A third channel (Channel y), software synchronized, is enabled.
	 * Channel x and Channel y may hang immediately after step 'f'.
	 * Workaround:
	 * For any channel used - make sure NextLCH_ID is set to the value j.
	 */
	if (cpu_is_omap2420() || (cpu_is_omap2430() &&
				(omap_type() == OMAP2430_REV_ES1_0))) {

		SET_DMA_ERRATA(DMA_ERRATA_IFRAME_BUFFERING);
		SET_DMA_ERRATA(DMA_ERRATA_PARALLEL_CHANNELS);
	}

	/*
	 * Erratum ID: i378: OMAP2+: sDMA Channel is not disabled
	 * after a transaction error.
	 * Workaround: SW should explicitely disable the channel.
	 */
	if (cpu_class_is_omap2())
		SET_DMA_ERRATA(DMA_ERRATA_i378);

	/*
	 * Erratum ID: i541: sDMA FIFO draining does not finish
	 * If sDMA channel is disabled on the fly, sDMA enters standby even
	 * through FIFO Drain is still in progress
	 * Workaround: Put sDMA in NoStandby more before a logical channel is
	 * disabled, then put it back to SmartStandby right after the channel
	 * finishes FIFO draining.
	 */
	if (cpu_is_omap34xx())
		SET_DMA_ERRATA(DMA_ERRATA_i541);

	/*
	 * Erratum ID: i88 : Special programming model needed to disable DMA
	 * before end of block.
	 * Workaround: software must ensure that the DMA is configured in No
	 * Standby mode(DMAx_OCP_SYSCONFIG.MIDLEMODE = "01")
	 */
	if (omap_type() == OMAP3430_REV_ES1_0)
		SET_DMA_ERRATA(DMA_ERRATA_i88);

	/*
	 * Erratum 3.2/3.3: sometimes 0 is returned if CSAC/CDAC is
	 * read before the DMA controller finished disabling the channel.
	 */
	SET_DMA_ERRATA(DMA_ERRATA_3_3);

	/*
	 * Erratum ID: Not Available
	 * A bug in ROM code leaves IRQ status for channels 0 and 1 uncleared
	 * after secure sram context save and restore.
	 * Work around: Hence we need to manually clear those IRQs to avoid
	 * spurious interrupts. This affects only secure devices.
	 */
	if (cpu_is_omap34xx() && (omap_type() != OMAP2_DEVICE_TYPE_GP))
		SET_DMA_ERRATA(DMA_ROMCODE_BUG);

	return errata;
}

/* One time initializations */
static int __init omap2_system_dma_init_dev(struct omap_hwmod *oh, void *unused)
{
	struct platform_device			*pdev;
	struct omap_system_dma_plat_info	*p;
	struct resource				*mem;
	char					*name = "omap_dma_system";

	dma_stride		= OMAP2_DMA_STRIDE;
	dma_common_ch_start	= CSDP;
	if (cpu_is_omap3630() || cpu_is_omap4430())
		dma_common_ch_end = CCDN;
	else
		dma_common_ch_end = CCFN;

	p = kzalloc(sizeof(struct omap_system_dma_plat_info), GFP_KERNEL);
	if (!p) {
		pr_err("%s: Unable to allocate pdata for %s:%s\n",
			__func__, name, oh->name);
		return -ENOMEM;
	}

	p->dma_attr		= (struct omap_dma_dev_attr *)oh->dev_attr;
	p->disable_irq_lch	= omap2_disable_irq_lch;
	p->show_dma_caps	= omap2_show_dma_caps;
	p->clear_dma		= omap2_clear_dma;
	p->dma_write		= dma_write;
	p->dma_read		= dma_read;

	p->clear_lch_regs	= NULL;

	p->errata		= configure_dma_errata();

<<<<<<< HEAD
	pdev = omap_device_build(name, 0, oh, p, sizeof(*p),
			omap2_dma_latency, ARRAY_SIZE(omap2_dma_latency), 0);
=======
	pdev = omap_device_build(name, 0, oh, p, sizeof(*p), NULL, 0, 0);
>>>>>>> df80442d
	kfree(p);
	if (IS_ERR(pdev)) {
		pr_err("%s: Can't build omap_device for %s:%s.\n",
			__func__, name, oh->name);
		return PTR_ERR(pdev);
	}

	mem = platform_get_resource(pdev, IORESOURCE_MEM, 0);
	if (!mem) {
		dev_err(&pdev->dev, "%s: no mem resource\n", __func__);
		return -EINVAL;
	}
	dma_base = ioremap(mem->start, resource_size(mem));
	if (!dma_base) {
		dev_err(&pdev->dev, "%s: ioremap fail\n", __func__);
		return -ENOMEM;
	}

	d = oh->dev_attr;
	d->chan = kzalloc(sizeof(struct omap_dma_lch) *
					(d->lch_count), GFP_KERNEL);

	if (!d->chan) {
		dev_err(&pdev->dev, "%s: kzalloc fail\n", __func__);
		return -ENOMEM;
	}
	return 0;
}

static int __init omap2_system_dma_init(void)
{
	return omap_hwmod_for_each_by_class("dma",
			omap2_system_dma_init_dev, NULL);
}
arch_initcall(omap2_system_dma_init);<|MERGE_RESOLUTION|>--- conflicted
+++ resolved
@@ -250,12 +250,7 @@
 
 	p->errata		= configure_dma_errata();
 
-<<<<<<< HEAD
-	pdev = omap_device_build(name, 0, oh, p, sizeof(*p),
-			omap2_dma_latency, ARRAY_SIZE(omap2_dma_latency), 0);
-=======
 	pdev = omap_device_build(name, 0, oh, p, sizeof(*p), NULL, 0, 0);
->>>>>>> df80442d
 	kfree(p);
 	if (IS_ERR(pdev)) {
 		pr_err("%s: Can't build omap_device for %s:%s.\n",
