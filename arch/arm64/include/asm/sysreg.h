/* SPDX-License-Identifier: GPL-2.0-only */
/*
 * Macros for accessing system registers with older binutils.
 *
 * Copyright (C) 2014 ARM Ltd.
 * Author: Catalin Marinas <catalin.marinas@arm.com>
 */

#ifndef __ASM_SYSREG_H
#define __ASM_SYSREG_H

#include <linux/bits.h>
#include <linux/stringify.h>

/*
 * ARMv8 ARM reserves the following encoding for system registers:
 * (Ref: ARMv8 ARM, Section: "System instruction class encoding overview",
 *  C5.2, version:ARM DDI 0487A.f)
 *	[20-19] : Op0
 *	[18-16] : Op1
 *	[15-12] : CRn
 *	[11-8]  : CRm
 *	[7-5]   : Op2
 */
#define Op0_shift	19
#define Op0_mask	0x3
#define Op1_shift	16
#define Op1_mask	0x7
#define CRn_shift	12
#define CRn_mask	0xf
#define CRm_shift	8
#define CRm_mask	0xf
#define Op2_shift	5
#define Op2_mask	0x7

#define sys_reg(op0, op1, crn, crm, op2) \
	(((op0) << Op0_shift) | ((op1) << Op1_shift) | \
	 ((crn) << CRn_shift) | ((crm) << CRm_shift) | \
	 ((op2) << Op2_shift))

#define sys_insn	sys_reg

#define sys_reg_Op0(id)	(((id) >> Op0_shift) & Op0_mask)
#define sys_reg_Op1(id)	(((id) >> Op1_shift) & Op1_mask)
#define sys_reg_CRn(id)	(((id) >> CRn_shift) & CRn_mask)
#define sys_reg_CRm(id)	(((id) >> CRm_shift) & CRm_mask)
#define sys_reg_Op2(id)	(((id) >> Op2_shift) & Op2_mask)

#ifndef CONFIG_BROKEN_GAS_INST

#ifdef __ASSEMBLY__
// The space separator is omitted so that __emit_inst(x) can be parsed as
// either an assembler directive or an assembler macro argument.
#define __emit_inst(x)			.inst(x)
#else
#define __emit_inst(x)			".inst " __stringify((x)) "\n\t"
#endif

#else  /* CONFIG_BROKEN_GAS_INST */

#ifndef CONFIG_CPU_BIG_ENDIAN
#define __INSTR_BSWAP(x)		(x)
#else  /* CONFIG_CPU_BIG_ENDIAN */
#define __INSTR_BSWAP(x)		((((x) << 24) & 0xff000000)	| \
					 (((x) <<  8) & 0x00ff0000)	| \
					 (((x) >>  8) & 0x0000ff00)	| \
					 (((x) >> 24) & 0x000000ff))
#endif	/* CONFIG_CPU_BIG_ENDIAN */

#ifdef __ASSEMBLY__
#define __emit_inst(x)			.long __INSTR_BSWAP(x)
#else  /* __ASSEMBLY__ */
#define __emit_inst(x)			".long " __stringify(__INSTR_BSWAP(x)) "\n\t"
#endif	/* __ASSEMBLY__ */

#endif	/* CONFIG_BROKEN_GAS_INST */

/*
 * Instructions for modifying PSTATE fields.
 * As per Arm ARM for v8-A, Section "C.5.1.3 op0 == 0b00, architectural hints,
 * barriers and CLREX, and PSTATE access", ARM DDI 0487 C.a, system instructions
 * for accessing PSTATE fields have the following encoding:
 *	Op0 = 0, CRn = 4
 *	Op1, Op2 encodes the PSTATE field modified and defines the constraints.
 *	CRm = Imm4 for the instruction.
 *	Rt = 0x1f
 */
#define pstate_field(op1, op2)		((op1) << Op1_shift | (op2) << Op2_shift)
#define PSTATE_Imm_shift		CRm_shift

#define PSTATE_PAN			pstate_field(0, 4)
#define PSTATE_UAO			pstate_field(0, 3)
#define PSTATE_SSBS			pstate_field(3, 1)

#define SET_PSTATE_PAN(x)		__emit_inst(0xd500401f | PSTATE_PAN | ((!!x) << PSTATE_Imm_shift))
#define SET_PSTATE_UAO(x)		__emit_inst(0xd500401f | PSTATE_UAO | ((!!x) << PSTATE_Imm_shift))
#define SET_PSTATE_SSBS(x)		__emit_inst(0xd500401f | PSTATE_SSBS | ((!!x) << PSTATE_Imm_shift))

#define __SYS_BARRIER_INSN(CRm, op2, Rt) \
	__emit_inst(0xd5000000 | sys_insn(0, 3, 3, (CRm), (op2)) | ((Rt) & 0x1f))

#define SB_BARRIER_INSN			__SYS_BARRIER_INSN(0, 7, 31)

#define SYS_DC_ISW			sys_insn(1, 0, 7, 6, 2)
#define SYS_DC_CSW			sys_insn(1, 0, 7, 10, 2)
#define SYS_DC_CISW			sys_insn(1, 0, 7, 14, 2)

/*
 * System registers, organised loosely by encoding but grouped together
 * where the architected name contains an index. e.g. ID_MMFR<n>_EL1.
 */
#define SYS_OSDTRRX_EL1			sys_reg(2, 0, 0, 0, 2)
#define SYS_MDCCINT_EL1			sys_reg(2, 0, 0, 2, 0)
#define SYS_MDSCR_EL1			sys_reg(2, 0, 0, 2, 2)
#define SYS_OSDTRTX_EL1			sys_reg(2, 0, 0, 3, 2)
#define SYS_OSECCR_EL1			sys_reg(2, 0, 0, 6, 2)
#define SYS_DBGBVRn_EL1(n)		sys_reg(2, 0, 0, n, 4)
#define SYS_DBGBCRn_EL1(n)		sys_reg(2, 0, 0, n, 5)
#define SYS_DBGWVRn_EL1(n)		sys_reg(2, 0, 0, n, 6)
#define SYS_DBGWCRn_EL1(n)		sys_reg(2, 0, 0, n, 7)
#define SYS_MDRAR_EL1			sys_reg(2, 0, 1, 0, 0)
#define SYS_OSLAR_EL1			sys_reg(2, 0, 1, 0, 4)
#define SYS_OSLSR_EL1			sys_reg(2, 0, 1, 1, 4)
#define SYS_OSDLR_EL1			sys_reg(2, 0, 1, 3, 4)
#define SYS_DBGPRCR_EL1			sys_reg(2, 0, 1, 4, 4)
#define SYS_DBGCLAIMSET_EL1		sys_reg(2, 0, 7, 8, 6)
#define SYS_DBGCLAIMCLR_EL1		sys_reg(2, 0, 7, 9, 6)
#define SYS_DBGAUTHSTATUS_EL1		sys_reg(2, 0, 7, 14, 6)
#define SYS_MDCCSR_EL0			sys_reg(2, 3, 0, 1, 0)
#define SYS_DBGDTR_EL0			sys_reg(2, 3, 0, 4, 0)
#define SYS_DBGDTRRX_EL0		sys_reg(2, 3, 0, 5, 0)
#define SYS_DBGDTRTX_EL0		sys_reg(2, 3, 0, 5, 0)
#define SYS_DBGVCR32_EL2		sys_reg(2, 4, 0, 7, 0)

#define SYS_MIDR_EL1			sys_reg(3, 0, 0, 0, 0)
#define SYS_MPIDR_EL1			sys_reg(3, 0, 0, 0, 5)
#define SYS_REVIDR_EL1			sys_reg(3, 0, 0, 0, 6)

#define SYS_ID_PFR0_EL1			sys_reg(3, 0, 0, 1, 0)
#define SYS_ID_PFR1_EL1			sys_reg(3, 0, 0, 1, 1)
#define SYS_ID_PFR2_EL1			sys_reg(3, 0, 0, 3, 4)
#define SYS_ID_DFR0_EL1			sys_reg(3, 0, 0, 1, 2)
#define SYS_ID_DFR1_EL1			sys_reg(3, 0, 0, 3, 5)
#define SYS_ID_AFR0_EL1			sys_reg(3, 0, 0, 1, 3)
#define SYS_ID_MMFR0_EL1		sys_reg(3, 0, 0, 1, 4)
#define SYS_ID_MMFR1_EL1		sys_reg(3, 0, 0, 1, 5)
#define SYS_ID_MMFR2_EL1		sys_reg(3, 0, 0, 1, 6)
#define SYS_ID_MMFR3_EL1		sys_reg(3, 0, 0, 1, 7)
#define SYS_ID_MMFR4_EL1		sys_reg(3, 0, 0, 2, 6)
#define SYS_ID_MMFR5_EL1		sys_reg(3, 0, 0, 3, 6)

#define SYS_ID_ISAR0_EL1		sys_reg(3, 0, 0, 2, 0)
#define SYS_ID_ISAR1_EL1		sys_reg(3, 0, 0, 2, 1)
#define SYS_ID_ISAR2_EL1		sys_reg(3, 0, 0, 2, 2)
#define SYS_ID_ISAR3_EL1		sys_reg(3, 0, 0, 2, 3)
#define SYS_ID_ISAR4_EL1		sys_reg(3, 0, 0, 2, 4)
#define SYS_ID_ISAR5_EL1		sys_reg(3, 0, 0, 2, 5)
#define SYS_ID_ISAR6_EL1		sys_reg(3, 0, 0, 2, 7)

#define SYS_MVFR0_EL1			sys_reg(3, 0, 0, 3, 0)
#define SYS_MVFR1_EL1			sys_reg(3, 0, 0, 3, 1)
#define SYS_MVFR2_EL1			sys_reg(3, 0, 0, 3, 2)

#define SYS_ID_AA64PFR0_EL1		sys_reg(3, 0, 0, 4, 0)
#define SYS_ID_AA64PFR1_EL1		sys_reg(3, 0, 0, 4, 1)
#define SYS_ID_AA64ZFR0_EL1		sys_reg(3, 0, 0, 4, 4)

#define SYS_ID_AA64DFR0_EL1		sys_reg(3, 0, 0, 5, 0)
#define SYS_ID_AA64DFR1_EL1		sys_reg(3, 0, 0, 5, 1)

#define SYS_ID_AA64AFR0_EL1		sys_reg(3, 0, 0, 5, 4)
#define SYS_ID_AA64AFR1_EL1		sys_reg(3, 0, 0, 5, 5)

#define SYS_ID_AA64ISAR0_EL1		sys_reg(3, 0, 0, 6, 0)
#define SYS_ID_AA64ISAR1_EL1		sys_reg(3, 0, 0, 6, 1)

#define SYS_ID_AA64MMFR0_EL1		sys_reg(3, 0, 0, 7, 0)
#define SYS_ID_AA64MMFR1_EL1		sys_reg(3, 0, 0, 7, 1)
#define SYS_ID_AA64MMFR2_EL1		sys_reg(3, 0, 0, 7, 2)

#define SYS_SCTLR_EL1			sys_reg(3, 0, 1, 0, 0)
#define SYS_ACTLR_EL1			sys_reg(3, 0, 1, 0, 1)
#define SYS_CPACR_EL1			sys_reg(3, 0, 1, 0, 2)

#define SYS_ZCR_EL1			sys_reg(3, 0, 1, 2, 0)

#define SYS_TTBR0_EL1			sys_reg(3, 0, 2, 0, 0)
#define SYS_TTBR1_EL1			sys_reg(3, 0, 2, 0, 1)
#define SYS_TCR_EL1			sys_reg(3, 0, 2, 0, 2)

#define SYS_APIAKEYLO_EL1		sys_reg(3, 0, 2, 1, 0)
#define SYS_APIAKEYHI_EL1		sys_reg(3, 0, 2, 1, 1)
#define SYS_APIBKEYLO_EL1		sys_reg(3, 0, 2, 1, 2)
#define SYS_APIBKEYHI_EL1		sys_reg(3, 0, 2, 1, 3)

#define SYS_APDAKEYLO_EL1		sys_reg(3, 0, 2, 2, 0)
#define SYS_APDAKEYHI_EL1		sys_reg(3, 0, 2, 2, 1)
#define SYS_APDBKEYLO_EL1		sys_reg(3, 0, 2, 2, 2)
#define SYS_APDBKEYHI_EL1		sys_reg(3, 0, 2, 2, 3)

#define SYS_APGAKEYLO_EL1		sys_reg(3, 0, 2, 3, 0)
#define SYS_APGAKEYHI_EL1		sys_reg(3, 0, 2, 3, 1)

#define SYS_SPSR_EL1			sys_reg(3, 0, 4, 0, 0)
#define SYS_ELR_EL1			sys_reg(3, 0, 4, 0, 1)

#define SYS_ICC_PMR_EL1			sys_reg(3, 0, 4, 6, 0)

#define SYS_AFSR0_EL1			sys_reg(3, 0, 5, 1, 0)
#define SYS_AFSR1_EL1			sys_reg(3, 0, 5, 1, 1)
#define SYS_ESR_EL1			sys_reg(3, 0, 5, 2, 0)

#define SYS_ERRIDR_EL1			sys_reg(3, 0, 5, 3, 0)
#define SYS_ERRSELR_EL1			sys_reg(3, 0, 5, 3, 1)
#define SYS_ERXFR_EL1			sys_reg(3, 0, 5, 4, 0)
#define SYS_ERXCTLR_EL1			sys_reg(3, 0, 5, 4, 1)
#define SYS_ERXSTATUS_EL1		sys_reg(3, 0, 5, 4, 2)
#define SYS_ERXADDR_EL1			sys_reg(3, 0, 5, 4, 3)
#define SYS_ERXMISC0_EL1		sys_reg(3, 0, 5, 5, 0)
#define SYS_ERXMISC1_EL1		sys_reg(3, 0, 5, 5, 1)

#define SYS_FAR_EL1			sys_reg(3, 0, 6, 0, 0)
#define SYS_PAR_EL1			sys_reg(3, 0, 7, 4, 0)

#define SYS_PAR_EL1_F			BIT(0)
#define SYS_PAR_EL1_FST			GENMASK(6, 1)

/*** Statistical Profiling Extension ***/
/* ID registers */
#define SYS_PMSIDR_EL1			sys_reg(3, 0, 9, 9, 7)
#define SYS_PMSIDR_EL1_FE_SHIFT		0
#define SYS_PMSIDR_EL1_FT_SHIFT		1
#define SYS_PMSIDR_EL1_FL_SHIFT		2
#define SYS_PMSIDR_EL1_ARCHINST_SHIFT	3
#define SYS_PMSIDR_EL1_LDS_SHIFT	4
#define SYS_PMSIDR_EL1_ERND_SHIFT	5
#define SYS_PMSIDR_EL1_INTERVAL_SHIFT	8
#define SYS_PMSIDR_EL1_INTERVAL_MASK	0xfUL
#define SYS_PMSIDR_EL1_MAXSIZE_SHIFT	12
#define SYS_PMSIDR_EL1_MAXSIZE_MASK	0xfUL
#define SYS_PMSIDR_EL1_COUNTSIZE_SHIFT	16
#define SYS_PMSIDR_EL1_COUNTSIZE_MASK	0xfUL

#define SYS_PMBIDR_EL1			sys_reg(3, 0, 9, 10, 7)
#define SYS_PMBIDR_EL1_ALIGN_SHIFT	0
#define SYS_PMBIDR_EL1_ALIGN_MASK	0xfU
#define SYS_PMBIDR_EL1_P_SHIFT		4
#define SYS_PMBIDR_EL1_F_SHIFT		5

/* Sampling controls */
#define SYS_PMSCR_EL1			sys_reg(3, 0, 9, 9, 0)
#define SYS_PMSCR_EL1_E0SPE_SHIFT	0
#define SYS_PMSCR_EL1_E1SPE_SHIFT	1
#define SYS_PMSCR_EL1_CX_SHIFT		3
#define SYS_PMSCR_EL1_PA_SHIFT		4
#define SYS_PMSCR_EL1_TS_SHIFT		5
#define SYS_PMSCR_EL1_PCT_SHIFT		6

#define SYS_PMSCR_EL2			sys_reg(3, 4, 9, 9, 0)
#define SYS_PMSCR_EL2_E0HSPE_SHIFT	0
#define SYS_PMSCR_EL2_E2SPE_SHIFT	1
#define SYS_PMSCR_EL2_CX_SHIFT		3
#define SYS_PMSCR_EL2_PA_SHIFT		4
#define SYS_PMSCR_EL2_TS_SHIFT		5
#define SYS_PMSCR_EL2_PCT_SHIFT		6

#define SYS_PMSICR_EL1			sys_reg(3, 0, 9, 9, 2)

#define SYS_PMSIRR_EL1			sys_reg(3, 0, 9, 9, 3)
#define SYS_PMSIRR_EL1_RND_SHIFT	0
#define SYS_PMSIRR_EL1_INTERVAL_SHIFT	8
#define SYS_PMSIRR_EL1_INTERVAL_MASK	0xffffffUL

/* Filtering controls */
#define SYS_PMSFCR_EL1			sys_reg(3, 0, 9, 9, 4)
#define SYS_PMSFCR_EL1_FE_SHIFT		0
#define SYS_PMSFCR_EL1_FT_SHIFT		1
#define SYS_PMSFCR_EL1_FL_SHIFT		2
#define SYS_PMSFCR_EL1_B_SHIFT		16
#define SYS_PMSFCR_EL1_LD_SHIFT		17
#define SYS_PMSFCR_EL1_ST_SHIFT		18

#define SYS_PMSEVFR_EL1			sys_reg(3, 0, 9, 9, 5)
#define SYS_PMSEVFR_EL1_RES0		0x0000ffff00ff0f55UL

#define SYS_PMSLATFR_EL1		sys_reg(3, 0, 9, 9, 6)
#define SYS_PMSLATFR_EL1_MINLAT_SHIFT	0

/* Buffer controls */
#define SYS_PMBLIMITR_EL1		sys_reg(3, 0, 9, 10, 0)
#define SYS_PMBLIMITR_EL1_E_SHIFT	0
#define SYS_PMBLIMITR_EL1_FM_SHIFT	1
#define SYS_PMBLIMITR_EL1_FM_MASK	0x3UL
#define SYS_PMBLIMITR_EL1_FM_STOP_IRQ	(0 << SYS_PMBLIMITR_EL1_FM_SHIFT)

#define SYS_PMBPTR_EL1			sys_reg(3, 0, 9, 10, 1)

/* Buffer error reporting */
#define SYS_PMBSR_EL1			sys_reg(3, 0, 9, 10, 3)
#define SYS_PMBSR_EL1_COLL_SHIFT	16
#define SYS_PMBSR_EL1_S_SHIFT		17
#define SYS_PMBSR_EL1_EA_SHIFT		18
#define SYS_PMBSR_EL1_DL_SHIFT		19
#define SYS_PMBSR_EL1_EC_SHIFT		26
#define SYS_PMBSR_EL1_EC_MASK		0x3fUL

#define SYS_PMBSR_EL1_EC_BUF		(0x0UL << SYS_PMBSR_EL1_EC_SHIFT)
#define SYS_PMBSR_EL1_EC_FAULT_S1	(0x24UL << SYS_PMBSR_EL1_EC_SHIFT)
#define SYS_PMBSR_EL1_EC_FAULT_S2	(0x25UL << SYS_PMBSR_EL1_EC_SHIFT)

#define SYS_PMBSR_EL1_FAULT_FSC_SHIFT	0
#define SYS_PMBSR_EL1_FAULT_FSC_MASK	0x3fUL

#define SYS_PMBSR_EL1_BUF_BSC_SHIFT	0
#define SYS_PMBSR_EL1_BUF_BSC_MASK	0x3fUL

#define SYS_PMBSR_EL1_BUF_BSC_FULL	(0x1UL << SYS_PMBSR_EL1_BUF_BSC_SHIFT)

/*** End of Statistical Profiling Extension ***/

#define SYS_PMINTENSET_EL1		sys_reg(3, 0, 9, 14, 1)
#define SYS_PMINTENCLR_EL1		sys_reg(3, 0, 9, 14, 2)

#define SYS_MAIR_EL1			sys_reg(3, 0, 10, 2, 0)
#define SYS_AMAIR_EL1			sys_reg(3, 0, 10, 3, 0)

#define SYS_LORSA_EL1			sys_reg(3, 0, 10, 4, 0)
#define SYS_LOREA_EL1			sys_reg(3, 0, 10, 4, 1)
#define SYS_LORN_EL1			sys_reg(3, 0, 10, 4, 2)
#define SYS_LORC_EL1			sys_reg(3, 0, 10, 4, 3)
#define SYS_LORID_EL1			sys_reg(3, 0, 10, 4, 7)

#define SYS_VBAR_EL1			sys_reg(3, 0, 12, 0, 0)
#define SYS_DISR_EL1			sys_reg(3, 0, 12, 1, 1)

#define SYS_ICC_IAR0_EL1		sys_reg(3, 0, 12, 8, 0)
#define SYS_ICC_EOIR0_EL1		sys_reg(3, 0, 12, 8, 1)
#define SYS_ICC_HPPIR0_EL1		sys_reg(3, 0, 12, 8, 2)
#define SYS_ICC_BPR0_EL1		sys_reg(3, 0, 12, 8, 3)
#define SYS_ICC_AP0Rn_EL1(n)		sys_reg(3, 0, 12, 8, 4 | n)
#define SYS_ICC_AP0R0_EL1		SYS_ICC_AP0Rn_EL1(0)
#define SYS_ICC_AP0R1_EL1		SYS_ICC_AP0Rn_EL1(1)
#define SYS_ICC_AP0R2_EL1		SYS_ICC_AP0Rn_EL1(2)
#define SYS_ICC_AP0R3_EL1		SYS_ICC_AP0Rn_EL1(3)
#define SYS_ICC_AP1Rn_EL1(n)		sys_reg(3, 0, 12, 9, n)
#define SYS_ICC_AP1R0_EL1		SYS_ICC_AP1Rn_EL1(0)
#define SYS_ICC_AP1R1_EL1		SYS_ICC_AP1Rn_EL1(1)
#define SYS_ICC_AP1R2_EL1		SYS_ICC_AP1Rn_EL1(2)
#define SYS_ICC_AP1R3_EL1		SYS_ICC_AP1Rn_EL1(3)
#define SYS_ICC_DIR_EL1			sys_reg(3, 0, 12, 11, 1)
#define SYS_ICC_RPR_EL1			sys_reg(3, 0, 12, 11, 3)
#define SYS_ICC_SGI1R_EL1		sys_reg(3, 0, 12, 11, 5)
#define SYS_ICC_ASGI1R_EL1		sys_reg(3, 0, 12, 11, 6)
#define SYS_ICC_SGI0R_EL1		sys_reg(3, 0, 12, 11, 7)
#define SYS_ICC_IAR1_EL1		sys_reg(3, 0, 12, 12, 0)
#define SYS_ICC_EOIR1_EL1		sys_reg(3, 0, 12, 12, 1)
#define SYS_ICC_HPPIR1_EL1		sys_reg(3, 0, 12, 12, 2)
#define SYS_ICC_BPR1_EL1		sys_reg(3, 0, 12, 12, 3)
#define SYS_ICC_CTLR_EL1		sys_reg(3, 0, 12, 12, 4)
#define SYS_ICC_SRE_EL1			sys_reg(3, 0, 12, 12, 5)
#define SYS_ICC_IGRPEN0_EL1		sys_reg(3, 0, 12, 12, 6)
#define SYS_ICC_IGRPEN1_EL1		sys_reg(3, 0, 12, 12, 7)

#define SYS_CONTEXTIDR_EL1		sys_reg(3, 0, 13, 0, 1)
#define SYS_TPIDR_EL1			sys_reg(3, 0, 13, 0, 4)

#define SYS_CNTKCTL_EL1			sys_reg(3, 0, 14, 1, 0)

#define SYS_CCSIDR_EL1			sys_reg(3, 1, 0, 0, 0)
#define SYS_CLIDR_EL1			sys_reg(3, 1, 0, 0, 1)
#define SYS_AIDR_EL1			sys_reg(3, 1, 0, 0, 7)

#define SYS_CSSELR_EL1			sys_reg(3, 2, 0, 0, 0)

#define SYS_CTR_EL0			sys_reg(3, 3, 0, 0, 1)
#define SYS_DCZID_EL0			sys_reg(3, 3, 0, 0, 7)

#define SYS_RNDR_EL0			sys_reg(3, 3, 2, 4, 0)
#define SYS_RNDRRS_EL0			sys_reg(3, 3, 2, 4, 1)

#define SYS_PMCR_EL0			sys_reg(3, 3, 9, 12, 0)
#define SYS_PMCNTENSET_EL0		sys_reg(3, 3, 9, 12, 1)
#define SYS_PMCNTENCLR_EL0		sys_reg(3, 3, 9, 12, 2)
#define SYS_PMOVSCLR_EL0		sys_reg(3, 3, 9, 12, 3)
#define SYS_PMSWINC_EL0			sys_reg(3, 3, 9, 12, 4)
#define SYS_PMSELR_EL0			sys_reg(3, 3, 9, 12, 5)
#define SYS_PMCEID0_EL0			sys_reg(3, 3, 9, 12, 6)
#define SYS_PMCEID1_EL0			sys_reg(3, 3, 9, 12, 7)
#define SYS_PMCCNTR_EL0			sys_reg(3, 3, 9, 13, 0)
#define SYS_PMXEVTYPER_EL0		sys_reg(3, 3, 9, 13, 1)
#define SYS_PMXEVCNTR_EL0		sys_reg(3, 3, 9, 13, 2)
#define SYS_PMUSERENR_EL0		sys_reg(3, 3, 9, 14, 0)
#define SYS_PMOVSSET_EL0		sys_reg(3, 3, 9, 14, 3)

#define SYS_TPIDR_EL0			sys_reg(3, 3, 13, 0, 2)
#define SYS_TPIDRRO_EL0			sys_reg(3, 3, 13, 0, 3)

/* Definitions for system register interface to AMU for ARMv8.4 onwards */
#define SYS_AM_EL0(crm, op2)		sys_reg(3, 3, 13, (crm), (op2))
#define SYS_AMCR_EL0			SYS_AM_EL0(2, 0)
#define SYS_AMCFGR_EL0			SYS_AM_EL0(2, 1)
#define SYS_AMCGCR_EL0			SYS_AM_EL0(2, 2)
#define SYS_AMUSERENR_EL0		SYS_AM_EL0(2, 3)
#define SYS_AMCNTENCLR0_EL0		SYS_AM_EL0(2, 4)
#define SYS_AMCNTENSET0_EL0		SYS_AM_EL0(2, 5)
#define SYS_AMCNTENCLR1_EL0		SYS_AM_EL0(3, 0)
#define SYS_AMCNTENSET1_EL0		SYS_AM_EL0(3, 1)

/*
 * Group 0 of activity monitors (architected):
 *                op0  op1  CRn   CRm       op2
 * Counter:       11   011  1101  010:n<3>  n<2:0>
 * Type:          11   011  1101  011:n<3>  n<2:0>
 * n: 0-15
 *
 * Group 1 of activity monitors (auxiliary):
 *                op0  op1  CRn   CRm       op2
 * Counter:       11   011  1101  110:n<3>  n<2:0>
 * Type:          11   011  1101  111:n<3>  n<2:0>
 * n: 0-15
 */

#define SYS_AMEVCNTR0_EL0(n)		SYS_AM_EL0(4 + ((n) >> 3), (n) & 7)
#define SYS_AMEVTYPER0_EL0(n)		SYS_AM_EL0(6 + ((n) >> 3), (n) & 7)
#define SYS_AMEVCNTR1_EL0(n)		SYS_AM_EL0(12 + ((n) >> 3), (n) & 7)
#define SYS_AMEVTYPER1_EL0(n)		SYS_AM_EL0(14 + ((n) >> 3), (n) & 7)

/* AMU v1: Fixed (architecturally defined) activity monitors */
#define SYS_AMEVCNTR0_CORE_EL0		SYS_AMEVCNTR0_EL0(0)
#define SYS_AMEVCNTR0_CONST_EL0		SYS_AMEVCNTR0_EL0(1)
#define SYS_AMEVCNTR0_INST_RET_EL0	SYS_AMEVCNTR0_EL0(2)
#define SYS_AMEVCNTR0_MEM_STALL		SYS_AMEVCNTR0_EL0(3)

#define SYS_CNTFRQ_EL0			sys_reg(3, 3, 14, 0, 0)

#define SYS_CNTP_TVAL_EL0		sys_reg(3, 3, 14, 2, 0)
#define SYS_CNTP_CTL_EL0		sys_reg(3, 3, 14, 2, 1)
#define SYS_CNTP_CVAL_EL0		sys_reg(3, 3, 14, 2, 2)

#define SYS_CNTV_CTL_EL0		sys_reg(3, 3, 14, 3, 1)
#define SYS_CNTV_CVAL_EL0		sys_reg(3, 3, 14, 3, 2)

#define SYS_AARCH32_CNTP_TVAL		sys_reg(0, 0, 14, 2, 0)
#define SYS_AARCH32_CNTP_CTL		sys_reg(0, 0, 14, 2, 1)
#define SYS_AARCH32_CNTP_CVAL		sys_reg(0, 2, 0, 14, 0)

#define __PMEV_op2(n)			((n) & 0x7)
#define __CNTR_CRm(n)			(0x8 | (((n) >> 3) & 0x3))
#define SYS_PMEVCNTRn_EL0(n)		sys_reg(3, 3, 14, __CNTR_CRm(n), __PMEV_op2(n))
#define __TYPER_CRm(n)			(0xc | (((n) >> 3) & 0x3))
#define SYS_PMEVTYPERn_EL0(n)		sys_reg(3, 3, 14, __TYPER_CRm(n), __PMEV_op2(n))

#define SYS_PMCCFILTR_EL0		sys_reg(3, 3, 14, 15, 7)

#define SYS_ZCR_EL2			sys_reg(3, 4, 1, 2, 0)
#define SYS_DACR32_EL2			sys_reg(3, 4, 3, 0, 0)
#define SYS_SPSR_EL2			sys_reg(3, 4, 4, 0, 0)
#define SYS_ELR_EL2			sys_reg(3, 4, 4, 0, 1)
#define SYS_IFSR32_EL2			sys_reg(3, 4, 5, 0, 1)
#define SYS_ESR_EL2			sys_reg(3, 4, 5, 2, 0)
#define SYS_VSESR_EL2			sys_reg(3, 4, 5, 2, 3)
#define SYS_FPEXC32_EL2			sys_reg(3, 4, 5, 3, 0)
#define SYS_FAR_EL2			sys_reg(3, 4, 6, 0, 0)

#define SYS_VDISR_EL2			sys_reg(3, 4, 12, 1,  1)
#define __SYS__AP0Rx_EL2(x)		sys_reg(3, 4, 12, 8, x)
#define SYS_ICH_AP0R0_EL2		__SYS__AP0Rx_EL2(0)
#define SYS_ICH_AP0R1_EL2		__SYS__AP0Rx_EL2(1)
#define SYS_ICH_AP0R2_EL2		__SYS__AP0Rx_EL2(2)
#define SYS_ICH_AP0R3_EL2		__SYS__AP0Rx_EL2(3)

#define __SYS__AP1Rx_EL2(x)		sys_reg(3, 4, 12, 9, x)
#define SYS_ICH_AP1R0_EL2		__SYS__AP1Rx_EL2(0)
#define SYS_ICH_AP1R1_EL2		__SYS__AP1Rx_EL2(1)
#define SYS_ICH_AP1R2_EL2		__SYS__AP1Rx_EL2(2)
#define SYS_ICH_AP1R3_EL2		__SYS__AP1Rx_EL2(3)

#define SYS_ICH_VSEIR_EL2		sys_reg(3, 4, 12, 9, 4)
#define SYS_ICC_SRE_EL2			sys_reg(3, 4, 12, 9, 5)
#define SYS_ICH_HCR_EL2			sys_reg(3, 4, 12, 11, 0)
#define SYS_ICH_VTR_EL2			sys_reg(3, 4, 12, 11, 1)
#define SYS_ICH_MISR_EL2		sys_reg(3, 4, 12, 11, 2)
#define SYS_ICH_EISR_EL2		sys_reg(3, 4, 12, 11, 3)
#define SYS_ICH_ELRSR_EL2		sys_reg(3, 4, 12, 11, 5)
#define SYS_ICH_VMCR_EL2		sys_reg(3, 4, 12, 11, 7)

#define __SYS__LR0_EL2(x)		sys_reg(3, 4, 12, 12, x)
#define SYS_ICH_LR0_EL2			__SYS__LR0_EL2(0)
#define SYS_ICH_LR1_EL2			__SYS__LR0_EL2(1)
#define SYS_ICH_LR2_EL2			__SYS__LR0_EL2(2)
#define SYS_ICH_LR3_EL2			__SYS__LR0_EL2(3)
#define SYS_ICH_LR4_EL2			__SYS__LR0_EL2(4)
#define SYS_ICH_LR5_EL2			__SYS__LR0_EL2(5)
#define SYS_ICH_LR6_EL2			__SYS__LR0_EL2(6)
#define SYS_ICH_LR7_EL2			__SYS__LR0_EL2(7)

#define __SYS__LR8_EL2(x)		sys_reg(3, 4, 12, 13, x)
#define SYS_ICH_LR8_EL2			__SYS__LR8_EL2(0)
#define SYS_ICH_LR9_EL2			__SYS__LR8_EL2(1)
#define SYS_ICH_LR10_EL2		__SYS__LR8_EL2(2)
#define SYS_ICH_LR11_EL2		__SYS__LR8_EL2(3)
#define SYS_ICH_LR12_EL2		__SYS__LR8_EL2(4)
#define SYS_ICH_LR13_EL2		__SYS__LR8_EL2(5)
#define SYS_ICH_LR14_EL2		__SYS__LR8_EL2(6)
#define SYS_ICH_LR15_EL2		__SYS__LR8_EL2(7)

/* VHE encodings for architectural EL0/1 system registers */
#define SYS_SCTLR_EL12			sys_reg(3, 5, 1, 0, 0)
#define SYS_CPACR_EL12			sys_reg(3, 5, 1, 0, 2)
#define SYS_ZCR_EL12			sys_reg(3, 5, 1, 2, 0)
#define SYS_TTBR0_EL12			sys_reg(3, 5, 2, 0, 0)
#define SYS_TTBR1_EL12			sys_reg(3, 5, 2, 0, 1)
#define SYS_TCR_EL12			sys_reg(3, 5, 2, 0, 2)
#define SYS_SPSR_EL12			sys_reg(3, 5, 4, 0, 0)
#define SYS_ELR_EL12			sys_reg(3, 5, 4, 0, 1)
#define SYS_AFSR0_EL12			sys_reg(3, 5, 5, 1, 0)
#define SYS_AFSR1_EL12			sys_reg(3, 5, 5, 1, 1)
#define SYS_ESR_EL12			sys_reg(3, 5, 5, 2, 0)
#define SYS_FAR_EL12			sys_reg(3, 5, 6, 0, 0)
#define SYS_MAIR_EL12			sys_reg(3, 5, 10, 2, 0)
#define SYS_AMAIR_EL12			sys_reg(3, 5, 10, 3, 0)
#define SYS_VBAR_EL12			sys_reg(3, 5, 12, 0, 0)
#define SYS_CONTEXTIDR_EL12		sys_reg(3, 5, 13, 0, 1)
#define SYS_CNTKCTL_EL12		sys_reg(3, 5, 14, 1, 0)
#define SYS_CNTP_TVAL_EL02		sys_reg(3, 5, 14, 2, 0)
#define SYS_CNTP_CTL_EL02		sys_reg(3, 5, 14, 2, 1)
#define SYS_CNTP_CVAL_EL02		sys_reg(3, 5, 14, 2, 2)
#define SYS_CNTV_TVAL_EL02		sys_reg(3, 5, 14, 3, 0)
#define SYS_CNTV_CTL_EL02		sys_reg(3, 5, 14, 3, 1)
#define SYS_CNTV_CVAL_EL02		sys_reg(3, 5, 14, 3, 2)

/* Common SCTLR_ELx flags. */
#define SCTLR_ELx_DSSBS	(BIT(44))
#define SCTLR_ELx_ENIA	(BIT(31))
#define SCTLR_ELx_ENIB	(BIT(30))
#define SCTLR_ELx_ENDA	(BIT(27))
#define SCTLR_ELx_EE    (BIT(25))
#define SCTLR_ELx_IESB	(BIT(21))
#define SCTLR_ELx_WXN	(BIT(19))
#define SCTLR_ELx_ENDB	(BIT(13))
#define SCTLR_ELx_I	(BIT(12))
#define SCTLR_ELx_SA	(BIT(3))
#define SCTLR_ELx_C	(BIT(2))
#define SCTLR_ELx_A	(BIT(1))
#define SCTLR_ELx_M	(BIT(0))

#define SCTLR_ELx_FLAGS	(SCTLR_ELx_M  | SCTLR_ELx_A | SCTLR_ELx_C | \
			 SCTLR_ELx_SA | SCTLR_ELx_I | SCTLR_ELx_IESB)

/* SCTLR_EL2 specific flags. */
#define SCTLR_EL2_RES1	((BIT(4))  | (BIT(5))  | (BIT(11)) | (BIT(16)) | \
			 (BIT(18)) | (BIT(22)) | (BIT(23)) | (BIT(28)) | \
			 (BIT(29)))

#ifdef CONFIG_CPU_BIG_ENDIAN
#define ENDIAN_SET_EL2		SCTLR_ELx_EE
#else
#define ENDIAN_SET_EL2		0
#endif

/* SCTLR_EL1 specific flags. */
#define SCTLR_EL1_BT1		(BIT(36))
#define SCTLR_EL1_BT0		(BIT(35))
#define SCTLR_EL1_UCI		(BIT(26))
#define SCTLR_EL1_E0E		(BIT(24))
#define SCTLR_EL1_SPAN		(BIT(23))
#define SCTLR_EL1_NTWE		(BIT(18))
#define SCTLR_EL1_NTWI		(BIT(16))
#define SCTLR_EL1_UCT		(BIT(15))
#define SCTLR_EL1_DZE		(BIT(14))
#define SCTLR_EL1_UMA		(BIT(9))
#define SCTLR_EL1_SED		(BIT(8))
#define SCTLR_EL1_ITD		(BIT(7))
#define SCTLR_EL1_CP15BEN	(BIT(5))
#define SCTLR_EL1_SA0		(BIT(4))

#define SCTLR_EL1_RES1	((BIT(11)) | (BIT(20)) | (BIT(22)) | (BIT(28)) | \
			 (BIT(29)))

#ifdef CONFIG_CPU_BIG_ENDIAN
#define ENDIAN_SET_EL1		(SCTLR_EL1_E0E | SCTLR_ELx_EE)
#else
#define ENDIAN_SET_EL1		0
#endif

#define SCTLR_EL1_SET	(SCTLR_ELx_M    | SCTLR_ELx_C    | SCTLR_ELx_SA   |\
			 SCTLR_EL1_SA0  | SCTLR_EL1_SED  | SCTLR_ELx_I    |\
			 SCTLR_EL1_DZE  | SCTLR_EL1_UCT                   |\
			 SCTLR_EL1_NTWE | SCTLR_ELx_IESB | SCTLR_EL1_SPAN |\
			 ENDIAN_SET_EL1 | SCTLR_EL1_UCI  | SCTLR_EL1_RES1)

/* MAIR_ELx memory attributes (used by Linux) */
#define MAIR_ATTR_DEVICE_nGnRnE		UL(0x00)
#define MAIR_ATTR_DEVICE_nGnRE		UL(0x04)
#define MAIR_ATTR_DEVICE_GRE		UL(0x0c)
#define MAIR_ATTR_NORMAL_NC		UL(0x44)
#define MAIR_ATTR_NORMAL_WT		UL(0xbb)
#define MAIR_ATTR_NORMAL		UL(0xff)
#define MAIR_ATTR_MASK			UL(0xff)

/* Position the attr at the correct index */
#define MAIR_ATTRIDX(attr, idx)		((attr) << ((idx) * 8))

/* id_aa64isar0 */
#define ID_AA64ISAR0_RNDR_SHIFT		60
#define ID_AA64ISAR0_TLB_SHIFT		56
#define ID_AA64ISAR0_TS_SHIFT		52
#define ID_AA64ISAR0_FHM_SHIFT		48
#define ID_AA64ISAR0_DP_SHIFT		44
#define ID_AA64ISAR0_SM4_SHIFT		40
#define ID_AA64ISAR0_SM3_SHIFT		36
#define ID_AA64ISAR0_SHA3_SHIFT		32
#define ID_AA64ISAR0_RDM_SHIFT		28
#define ID_AA64ISAR0_ATOMICS_SHIFT	20
#define ID_AA64ISAR0_CRC32_SHIFT	16
#define ID_AA64ISAR0_SHA2_SHIFT		12
#define ID_AA64ISAR0_SHA1_SHIFT		8
#define ID_AA64ISAR0_AES_SHIFT		4

#define ID_AA64ISAR0_TLB_RANGE_NI	0x0
#define ID_AA64ISAR0_TLB_RANGE		0x2

/* id_aa64isar1 */
#define ID_AA64ISAR1_I8MM_SHIFT		52
#define ID_AA64ISAR1_DGH_SHIFT		48
#define ID_AA64ISAR1_BF16_SHIFT		44
#define ID_AA64ISAR1_SPECRES_SHIFT	40
#define ID_AA64ISAR1_SB_SHIFT		36
#define ID_AA64ISAR1_FRINTTS_SHIFT	32
#define ID_AA64ISAR1_GPI_SHIFT		28
#define ID_AA64ISAR1_GPA_SHIFT		24
#define ID_AA64ISAR1_LRCPC_SHIFT	20
#define ID_AA64ISAR1_FCMA_SHIFT		16
#define ID_AA64ISAR1_JSCVT_SHIFT	12
#define ID_AA64ISAR1_API_SHIFT		8
#define ID_AA64ISAR1_APA_SHIFT		4
#define ID_AA64ISAR1_DPB_SHIFT		0

#define ID_AA64ISAR1_APA_NI		0x0
#define ID_AA64ISAR1_APA_ARCHITECTED	0x1
#define ID_AA64ISAR1_API_NI		0x0
#define ID_AA64ISAR1_API_IMP_DEF	0x1
#define ID_AA64ISAR1_GPA_NI		0x0
#define ID_AA64ISAR1_GPA_ARCHITECTED	0x1
#define ID_AA64ISAR1_GPI_NI		0x0
#define ID_AA64ISAR1_GPI_IMP_DEF	0x1

/* id_aa64pfr0 */
#define ID_AA64PFR0_CSV3_SHIFT		60
#define ID_AA64PFR0_CSV2_SHIFT		56
#define ID_AA64PFR0_DIT_SHIFT		48
#define ID_AA64PFR0_AMU_SHIFT		44
#define ID_AA64PFR0_MPAM_SHIFT		40
#define ID_AA64PFR0_SEL2_SHIFT		36
#define ID_AA64PFR0_SVE_SHIFT		32
#define ID_AA64PFR0_RAS_SHIFT		28
#define ID_AA64PFR0_GIC_SHIFT		24
#define ID_AA64PFR0_ASIMD_SHIFT		20
#define ID_AA64PFR0_FP_SHIFT		16
#define ID_AA64PFR0_EL3_SHIFT		12
#define ID_AA64PFR0_EL2_SHIFT		8
#define ID_AA64PFR0_EL1_SHIFT		4
#define ID_AA64PFR0_EL0_SHIFT		0

#define ID_AA64PFR0_AMU			0x1
#define ID_AA64PFR0_SVE			0x1
#define ID_AA64PFR0_RAS_V1		0x1
#define ID_AA64PFR0_FP_NI		0xf
#define ID_AA64PFR0_FP_SUPPORTED	0x0
#define ID_AA64PFR0_ASIMD_NI		0xf
#define ID_AA64PFR0_ASIMD_SUPPORTED	0x0
#define ID_AA64PFR0_EL1_64BIT_ONLY	0x1
#define ID_AA64PFR0_EL1_32BIT_64BIT	0x2
#define ID_AA64PFR0_EL0_64BIT_ONLY	0x1
#define ID_AA64PFR0_EL0_32BIT_64BIT	0x2

/* id_aa64pfr1 */
#define ID_AA64PFR1_MPAMFRAC_SHIFT	16
#define ID_AA64PFR1_RASFRAC_SHIFT	12
#define ID_AA64PFR1_MTE_SHIFT		8
#define ID_AA64PFR1_SSBS_SHIFT		4
#define ID_AA64PFR1_BT_SHIFT		0

#define ID_AA64PFR1_SSBS_PSTATE_NI	0
#define ID_AA64PFR1_SSBS_PSTATE_ONLY	1
#define ID_AA64PFR1_SSBS_PSTATE_INSNS	2
#define ID_AA64PFR1_BT_BTI		0x1

/* id_aa64zfr0 */
#define ID_AA64ZFR0_F64MM_SHIFT		56
#define ID_AA64ZFR0_F32MM_SHIFT		52
#define ID_AA64ZFR0_I8MM_SHIFT		44
#define ID_AA64ZFR0_SM4_SHIFT		40
#define ID_AA64ZFR0_SHA3_SHIFT		32
#define ID_AA64ZFR0_BF16_SHIFT		20
#define ID_AA64ZFR0_BITPERM_SHIFT	16
#define ID_AA64ZFR0_AES_SHIFT		4
#define ID_AA64ZFR0_SVEVER_SHIFT	0

#define ID_AA64ZFR0_F64MM		0x1
#define ID_AA64ZFR0_F32MM		0x1
#define ID_AA64ZFR0_I8MM		0x1
#define ID_AA64ZFR0_BF16		0x1
#define ID_AA64ZFR0_SM4			0x1
#define ID_AA64ZFR0_SHA3		0x1
#define ID_AA64ZFR0_BITPERM		0x1
#define ID_AA64ZFR0_AES			0x1
#define ID_AA64ZFR0_AES_PMULL		0x2
#define ID_AA64ZFR0_SVEVER_SVE2		0x1

/* id_aa64mmfr0 */
#define ID_AA64MMFR0_ECV_SHIFT		60
#define ID_AA64MMFR0_FGT_SHIFT		56
#define ID_AA64MMFR0_EXS_SHIFT		44
#define ID_AA64MMFR0_TGRAN4_2_SHIFT	40
#define ID_AA64MMFR0_TGRAN64_2_SHIFT	36
#define ID_AA64MMFR0_TGRAN16_2_SHIFT	32
#define ID_AA64MMFR0_TGRAN4_SHIFT	28
#define ID_AA64MMFR0_TGRAN64_SHIFT	24
#define ID_AA64MMFR0_TGRAN16_SHIFT	20
#define ID_AA64MMFR0_BIGENDEL0_SHIFT	16
#define ID_AA64MMFR0_SNSMEM_SHIFT	12
#define ID_AA64MMFR0_BIGENDEL_SHIFT	8
#define ID_AA64MMFR0_ASID_SHIFT		4
#define ID_AA64MMFR0_PARANGE_SHIFT	0

#define ID_AA64MMFR0_TGRAN4_NI		0xf
#define ID_AA64MMFR0_TGRAN4_SUPPORTED	0x0
#define ID_AA64MMFR0_TGRAN64_NI		0xf
#define ID_AA64MMFR0_TGRAN64_SUPPORTED	0x0
#define ID_AA64MMFR0_TGRAN16_NI		0x0
#define ID_AA64MMFR0_TGRAN16_SUPPORTED	0x1
#define ID_AA64MMFR0_PARANGE_48		0x5
#define ID_AA64MMFR0_PARANGE_52		0x6

#ifdef CONFIG_ARM64_PA_BITS_52
#define ID_AA64MMFR0_PARANGE_MAX	ID_AA64MMFR0_PARANGE_52
#else
#define ID_AA64MMFR0_PARANGE_MAX	ID_AA64MMFR0_PARANGE_48
#endif

/* id_aa64mmfr1 */
#define ID_AA64MMFR1_ETS_SHIFT		36
#define ID_AA64MMFR1_TWED_SHIFT		32
#define ID_AA64MMFR1_XNX_SHIFT		28
#define ID_AA64MMFR1_SPECSEI_SHIFT	24
#define ID_AA64MMFR1_PAN_SHIFT		20
#define ID_AA64MMFR1_LOR_SHIFT		16
#define ID_AA64MMFR1_HPD_SHIFT		12
#define ID_AA64MMFR1_VHE_SHIFT		8
#define ID_AA64MMFR1_VMIDBITS_SHIFT	4
#define ID_AA64MMFR1_HADBS_SHIFT	0

#define ID_AA64MMFR1_VMIDBITS_8		0
#define ID_AA64MMFR1_VMIDBITS_16	2

/* id_aa64mmfr2 */
#define ID_AA64MMFR2_E0PD_SHIFT		60
<<<<<<< HEAD
#define ID_AA64MMFR2_EVT_SHIFT		56
#define ID_AA64MMFR2_BBM_SHIFT		52
=======
>>>>>>> d1d3aa98
#define ID_AA64MMFR2_TTL_SHIFT		48
#define ID_AA64MMFR2_FWB_SHIFT		40
#define ID_AA64MMFR2_IDS_SHIFT		36
#define ID_AA64MMFR2_AT_SHIFT		32
#define ID_AA64MMFR2_ST_SHIFT		28
#define ID_AA64MMFR2_NV_SHIFT		24
#define ID_AA64MMFR2_CCIDX_SHIFT	20
#define ID_AA64MMFR2_LVA_SHIFT		16
#define ID_AA64MMFR2_IESB_SHIFT		12
#define ID_AA64MMFR2_LSM_SHIFT		8
#define ID_AA64MMFR2_UAO_SHIFT		4
#define ID_AA64MMFR2_CNP_SHIFT		0

/* id_aa64dfr0 */
#define ID_AA64DFR0_DOUBLELOCK_SHIFT	36
#define ID_AA64DFR0_PMSVER_SHIFT	32
#define ID_AA64DFR0_CTX_CMPS_SHIFT	28
#define ID_AA64DFR0_WRPS_SHIFT		20
#define ID_AA64DFR0_BRPS_SHIFT		12
#define ID_AA64DFR0_PMUVER_SHIFT	8
#define ID_AA64DFR0_TRACEVER_SHIFT	4
#define ID_AA64DFR0_DEBUGVER_SHIFT	0

#define ID_AA64DFR0_PMUVER_8_0		0x1
#define ID_AA64DFR0_PMUVER_8_1		0x4
#define ID_AA64DFR0_PMUVER_8_4		0x5
#define ID_AA64DFR0_PMUVER_8_5		0x6
#define ID_AA64DFR0_PMUVER_IMP_DEF	0xf

#define ID_DFR0_PERFMON_SHIFT		24

#define ID_DFR0_PERFMON_8_1		0x4

#define ID_ISAR4_SWP_FRAC_SHIFT		28
#define ID_ISAR4_PSR_M_SHIFT		24
#define ID_ISAR4_SYNCH_PRIM_FRAC_SHIFT	20
#define ID_ISAR4_BARRIER_SHIFT		16
#define ID_ISAR4_SMC_SHIFT		12
#define ID_ISAR4_WRITEBACK_SHIFT	8
#define ID_ISAR4_WITHSHIFTS_SHIFT	4
#define ID_ISAR4_UNPRIV_SHIFT		0

#define ID_DFR1_MTPMU_SHIFT		0

#define ID_ISAR0_DIVIDE_SHIFT		24
#define ID_ISAR0_DEBUG_SHIFT		20
#define ID_ISAR0_COPROC_SHIFT		16
#define ID_ISAR0_CMPBRANCH_SHIFT	12
#define ID_ISAR0_BITFIELD_SHIFT		8
#define ID_ISAR0_BITCOUNT_SHIFT		4
#define ID_ISAR0_SWAP_SHIFT		0

#define ID_ISAR5_RDM_SHIFT		24
#define ID_ISAR5_CRC32_SHIFT		16
#define ID_ISAR5_SHA2_SHIFT		12
#define ID_ISAR5_SHA1_SHIFT		8
#define ID_ISAR5_AES_SHIFT		4
#define ID_ISAR5_SEVL_SHIFT		0

#define ID_ISAR6_I8MM_SHIFT		24
#define ID_ISAR6_BF16_SHIFT		20
#define ID_ISAR6_SPECRES_SHIFT		16
#define ID_ISAR6_SB_SHIFT		12
#define ID_ISAR6_FHM_SHIFT		8
#define ID_ISAR6_DP_SHIFT		4
#define ID_ISAR6_JSCVT_SHIFT		0

#define ID_MMFR0_INNERSHR_SHIFT		28
#define ID_MMFR0_FCSE_SHIFT		24
#define ID_MMFR0_AUXREG_SHIFT		20
#define ID_MMFR0_TCM_SHIFT		16
#define ID_MMFR0_SHARELVL_SHIFT		12
#define ID_MMFR0_OUTERSHR_SHIFT		8
#define ID_MMFR0_PMSA_SHIFT		4
#define ID_MMFR0_VMSA_SHIFT		0

#define ID_MMFR4_EVT_SHIFT		28
#define ID_MMFR4_CCIDX_SHIFT		24
#define ID_MMFR4_LSM_SHIFT		20
#define ID_MMFR4_HPDS_SHIFT		16
#define ID_MMFR4_CNP_SHIFT		12
#define ID_MMFR4_XNX_SHIFT		8
#define ID_MMFR4_AC2_SHIFT		4
#define ID_MMFR4_SPECSEI_SHIFT		0

#define ID_MMFR5_ETS_SHIFT		0

#define ID_PFR0_DIT_SHIFT		24
#define ID_PFR0_CSV2_SHIFT		16
#define ID_PFR0_STATE3_SHIFT		12
#define ID_PFR0_STATE2_SHIFT		8
#define ID_PFR0_STATE1_SHIFT		4
#define ID_PFR0_STATE0_SHIFT		0

#define ID_DFR0_PERFMON_SHIFT		24
#define ID_DFR0_MPROFDBG_SHIFT		20
#define ID_DFR0_MMAPTRC_SHIFT		16
#define ID_DFR0_COPTRC_SHIFT		12
#define ID_DFR0_MMAPDBG_SHIFT		8
#define ID_DFR0_COPSDBG_SHIFT		4
#define ID_DFR0_COPDBG_SHIFT		0

#define ID_PFR2_SSBS_SHIFT		4
#define ID_PFR2_CSV3_SHIFT		0

#define MVFR0_FPROUND_SHIFT		28
#define MVFR0_FPSHVEC_SHIFT		24
#define MVFR0_FPSQRT_SHIFT		20
#define MVFR0_FPDIVIDE_SHIFT		16
#define MVFR0_FPTRAP_SHIFT		12
#define MVFR0_FPDP_SHIFT		8
#define MVFR0_FPSP_SHIFT		4
#define MVFR0_SIMD_SHIFT		0

#define MVFR1_SIMDFMAC_SHIFT		28
#define MVFR1_FPHP_SHIFT		24
#define MVFR1_SIMDHP_SHIFT		20
#define MVFR1_SIMDSP_SHIFT		16
#define MVFR1_SIMDINT_SHIFT		12
#define MVFR1_SIMDLS_SHIFT		8
#define MVFR1_FPDNAN_SHIFT		4
#define MVFR1_FPFTZ_SHIFT		0

#define ID_PFR1_GIC_SHIFT		28
#define ID_PFR1_VIRT_FRAC_SHIFT		24
#define ID_PFR1_SEC_FRAC_SHIFT		20
#define ID_PFR1_GENTIMER_SHIFT		16
#define ID_PFR1_VIRTUALIZATION_SHIFT	12
#define ID_PFR1_MPROGMOD_SHIFT		8
#define ID_PFR1_SECURITY_SHIFT		4
#define ID_PFR1_PROGMOD_SHIFT		0

#if defined(CONFIG_ARM64_4K_PAGES)
#define ID_AA64MMFR0_TGRAN_SHIFT	ID_AA64MMFR0_TGRAN4_SHIFT
#define ID_AA64MMFR0_TGRAN_SUPPORTED	ID_AA64MMFR0_TGRAN4_SUPPORTED
#elif defined(CONFIG_ARM64_16K_PAGES)
#define ID_AA64MMFR0_TGRAN_SHIFT	ID_AA64MMFR0_TGRAN16_SHIFT
#define ID_AA64MMFR0_TGRAN_SUPPORTED	ID_AA64MMFR0_TGRAN16_SUPPORTED
#elif defined(CONFIG_ARM64_64K_PAGES)
#define ID_AA64MMFR0_TGRAN_SHIFT	ID_AA64MMFR0_TGRAN64_SHIFT
#define ID_AA64MMFR0_TGRAN_SUPPORTED	ID_AA64MMFR0_TGRAN64_SUPPORTED
#endif

#define MVFR2_FPMISC_SHIFT		4
#define MVFR2_SIMDMISC_SHIFT		0

#define DCZID_DZP_SHIFT			4
#define DCZID_BS_SHIFT			0

/*
 * The ZCR_ELx_LEN_* definitions intentionally include bits [8:4] which
 * are reserved by the SVE architecture for future expansion of the LEN
 * field, with compatible semantics.
 */
#define ZCR_ELx_LEN_SHIFT	0
#define ZCR_ELx_LEN_SIZE	9
#define ZCR_ELx_LEN_MASK	0x1ff

#define CPACR_EL1_ZEN_EL1EN	(BIT(16)) /* enable EL1 access */
#define CPACR_EL1_ZEN_EL0EN	(BIT(17)) /* enable EL0 access, if EL1EN set */
#define CPACR_EL1_ZEN		(CPACR_EL1_ZEN_EL1EN | CPACR_EL1_ZEN_EL0EN)


/* Safe value for MPIDR_EL1: Bit31:RES1, Bit30:U:0, Bit24:MT:0 */
#define SYS_MPIDR_SAFE_VAL	(BIT(31))

#ifdef __ASSEMBLY__

	.irp	num,0,1,2,3,4,5,6,7,8,9,10,11,12,13,14,15,16,17,18,19,20,21,22,23,24,25,26,27,28,29,30
	.equ	.L__reg_num_x\num, \num
	.endr
	.equ	.L__reg_num_xzr, 31

	.macro	mrs_s, rt, sreg
	 __emit_inst(0xd5200000|(\sreg)|(.L__reg_num_\rt))
	.endm

	.macro	msr_s, sreg, rt
	__emit_inst(0xd5000000|(\sreg)|(.L__reg_num_\rt))
	.endm

#else

#include <linux/build_bug.h>
#include <linux/types.h>

#define __DEFINE_MRS_MSR_S_REGNUM				\
"	.irp	num,0,1,2,3,4,5,6,7,8,9,10,11,12,13,14,15,16,17,18,19,20,21,22,23,24,25,26,27,28,29,30\n" \
"	.equ	.L__reg_num_x\\num, \\num\n"			\
"	.endr\n"						\
"	.equ	.L__reg_num_xzr, 31\n"

#define DEFINE_MRS_S						\
	__DEFINE_MRS_MSR_S_REGNUM				\
"	.macro	mrs_s, rt, sreg\n"				\
	__emit_inst(0xd5200000|(\\sreg)|(.L__reg_num_\\rt))	\
"	.endm\n"

#define DEFINE_MSR_S						\
	__DEFINE_MRS_MSR_S_REGNUM				\
"	.macro	msr_s, sreg, rt\n"				\
	__emit_inst(0xd5000000|(\\sreg)|(.L__reg_num_\\rt))	\
"	.endm\n"

#define UNDEFINE_MRS_S						\
"	.purgem	mrs_s\n"

#define UNDEFINE_MSR_S						\
"	.purgem	msr_s\n"

#define __mrs_s(v, r)						\
	DEFINE_MRS_S						\
"	mrs_s " v ", " __stringify(r) "\n"			\
	UNDEFINE_MRS_S

#define __msr_s(r, v)						\
	DEFINE_MSR_S						\
"	msr_s " __stringify(r) ", " v "\n"			\
	UNDEFINE_MSR_S

/*
 * Unlike read_cpuid, calls to read_sysreg are never expected to be
 * optimized away or replaced with synthetic values.
 */
#define read_sysreg(r) ({					\
	u64 __val;						\
	asm volatile("mrs %0, " __stringify(r) : "=r" (__val));	\
	__val;							\
})

/*
 * The "Z" constraint normally means a zero immediate, but when combined with
 * the "%x0" template means XZR.
 */
#define write_sysreg(v, r) do {					\
	u64 __val = (u64)(v);					\
	asm volatile("msr " __stringify(r) ", %x0"		\
		     : : "rZ" (__val));				\
} while (0)

/*
 * For registers without architectural names, or simply unsupported by
 * GAS.
 */
#define read_sysreg_s(r) ({						\
	u64 __val;							\
	asm volatile(__mrs_s("%0", r) : "=r" (__val));			\
	__val;								\
})

#define write_sysreg_s(v, r) do {					\
	u64 __val = (u64)(v);						\
	asm volatile(__msr_s(r, "%x0") : : "rZ" (__val));		\
} while (0)

/*
 * Modify bits in a sysreg. Bits in the clear mask are zeroed, then bits in the
 * set mask are set. Other bits are left as-is.
 */
#define sysreg_clear_set(sysreg, clear, set) do {			\
	u64 __scs_val = read_sysreg(sysreg);				\
	u64 __scs_new = (__scs_val & ~(u64)(clear)) | (set);		\
	if (__scs_new != __scs_val)					\
		write_sysreg(__scs_new, sysreg);			\
} while (0)

#endif

#endif	/* __ASM_SYSREG_H */<|MERGE_RESOLUTION|>--- conflicted
+++ resolved
@@ -756,11 +756,8 @@
 
 /* id_aa64mmfr2 */
 #define ID_AA64MMFR2_E0PD_SHIFT		60
-<<<<<<< HEAD
 #define ID_AA64MMFR2_EVT_SHIFT		56
 #define ID_AA64MMFR2_BBM_SHIFT		52
-=======
->>>>>>> d1d3aa98
 #define ID_AA64MMFR2_TTL_SHIFT		48
 #define ID_AA64MMFR2_FWB_SHIFT		40
 #define ID_AA64MMFR2_IDS_SHIFT		36
