--- conflicted
+++ resolved
@@ -102,11 +102,7 @@
 
 	kernel_fpu_disable();
 
-<<<<<<< HEAD
-	if (current->mm) {
-=======
 	if (!(current->flags & PF_KTHREAD)) {
->>>>>>> 4b972a01
 		if (!test_thread_flag(TIF_NEED_FPU_LOAD)) {
 			set_thread_flag(TIF_NEED_FPU_LOAD);
 			/*
