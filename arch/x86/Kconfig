# Select 32 or 64 bit
config 64BIT
	bool "64-bit kernel" if ARCH = "x86"
	default ARCH = "x86_64"
	---help---
	  Say yes to build a 64-bit kernel - formerly known as x86_64
	  Say no to build a 32-bit kernel - formerly known as i386

config X86_32
	def_bool !64BIT
	select CLKSRC_I8253

config X86_64
	def_bool 64BIT

### Arch settings
config X86
	def_bool y
	select HAVE_AOUT if X86_32
	select HAVE_UNSTABLE_SCHED_CLOCK
	select HAVE_IDE
	select HAVE_OPROFILE
	select HAVE_PCSPKR_PLATFORM
	select HAVE_PERF_EVENTS
	select HAVE_IRQ_WORK
	select HAVE_IOREMAP_PROT
	select HAVE_KPROBES
	select HAVE_MEMBLOCK
	select ARCH_WANT_OPTIONAL_GPIOLIB
	select ARCH_WANT_FRAME_POINTERS
	select HAVE_DMA_ATTRS
	select HAVE_KRETPROBES
	select HAVE_OPTPROBES
	select HAVE_FTRACE_MCOUNT_RECORD
	select HAVE_C_RECORDMCOUNT
	select HAVE_DYNAMIC_FTRACE
	select HAVE_FUNCTION_TRACER
	select HAVE_FUNCTION_GRAPH_TRACER
	select HAVE_FUNCTION_GRAPH_FP_TEST
	select HAVE_FUNCTION_TRACE_MCOUNT_TEST
	select HAVE_FTRACE_NMI_ENTER if DYNAMIC_FTRACE
	select HAVE_SYSCALL_TRACEPOINTS
	select HAVE_KVM
	select HAVE_ARCH_KGDB
	select HAVE_ARCH_TRACEHOOK
	select HAVE_GENERIC_DMA_COHERENT if X86_32
	select HAVE_EFFICIENT_UNALIGNED_ACCESS
	select USER_STACKTRACE_SUPPORT
	select HAVE_REGS_AND_STACK_ACCESS_API
	select HAVE_DMA_API_DEBUG
	select HAVE_KERNEL_GZIP
	select HAVE_KERNEL_BZIP2
	select HAVE_KERNEL_LZMA
	select HAVE_KERNEL_XZ
	select HAVE_KERNEL_LZO
	select HAVE_HW_BREAKPOINT
	select HAVE_MIXED_BREAKPOINTS_REGS
	select PERF_EVENTS
	select HAVE_PERF_EVENTS_NMI
	select ANON_INODES
	select HAVE_ARCH_KMEMCHECK
	select HAVE_USER_RETURN_NOTIFIER
	select HAVE_ARCH_JUMP_LABEL
	select HAVE_TEXT_POKE_SMP
	select HAVE_GENERIC_HARDIRQS
	select HAVE_SPARSE_IRQ
	select GENERIC_FIND_FIRST_BIT
	select GENERIC_IRQ_PROBE
	select GENERIC_PENDING_IRQ if SMP
	select GENERIC_IRQ_SHOW
	select IRQ_FORCED_THREADING
	select USE_GENERIC_SMP_HELPERS if SMP
	select HAVE_BPF_JIT if (X86_64 && NET)
<<<<<<< HEAD
	select CLKEVT_I8253
=======
	select ARCH_HAVE_NMI_SAFE_CMPXCHG
>>>>>>> c3e6088e

config INSTRUCTION_DECODER
	def_bool (KPROBES || PERF_EVENTS)

config OUTPUT_FORMAT
	string
	default "elf32-i386" if X86_32
	default "elf64-x86-64" if X86_64

config ARCH_DEFCONFIG
	string
	default "arch/x86/configs/i386_defconfig" if X86_32
	default "arch/x86/configs/x86_64_defconfig" if X86_64

config GENERIC_CMOS_UPDATE
	def_bool y

config CLOCKSOURCE_WATCHDOG
	def_bool y

config GENERIC_CLOCKEVENTS
	def_bool y

config ARCH_CLOCKSOURCE_DATA
	def_bool y
	depends on X86_64

config GENERIC_CLOCKEVENTS_BROADCAST
	def_bool y
	depends on X86_64 || (X86_32 && X86_LOCAL_APIC)

config LOCKDEP_SUPPORT
	def_bool y

config STACKTRACE_SUPPORT
	def_bool y

config HAVE_LATENCYTOP_SUPPORT
	def_bool y

config MMU
	def_bool y

config ZONE_DMA
	bool "DMA memory allocation support" if EXPERT
	default y
	help
	  DMA memory allocation support allows devices with less than 32-bit
	  addressing to allocate within the first 16MB of address space.
	  Disable if no such devices will be used.

	  If unsure, say Y.

config SBUS
	bool

config NEED_DMA_MAP_STATE
       def_bool (X86_64 || DMAR || DMA_API_DEBUG)

config NEED_SG_DMA_LENGTH
	def_bool y

config GENERIC_ISA_DMA
	def_bool ISA_DMA_API

config GENERIC_IOMAP
	def_bool y

config GENERIC_BUG
	def_bool y
	depends on BUG
	select GENERIC_BUG_RELATIVE_POINTERS if X86_64

config GENERIC_BUG_RELATIVE_POINTERS
	bool

config GENERIC_HWEIGHT
	def_bool y

config GENERIC_GPIO
	bool

config ARCH_MAY_HAVE_PC_FDC
	def_bool ISA_DMA_API

config RWSEM_GENERIC_SPINLOCK
	def_bool !X86_XADD

config RWSEM_XCHGADD_ALGORITHM
	def_bool X86_XADD

config ARCH_HAS_CPU_IDLE_WAIT
	def_bool y

config GENERIC_CALIBRATE_DELAY
	def_bool y

config GENERIC_TIME_VSYSCALL
	bool
	default X86_64

config ARCH_HAS_CPU_RELAX
	def_bool y

config ARCH_HAS_DEFAULT_IDLE
	def_bool y

config ARCH_HAS_CACHE_LINE_SIZE
	def_bool y

config HAVE_SETUP_PER_CPU_AREA
	def_bool y

config NEED_PER_CPU_EMBED_FIRST_CHUNK
	def_bool y

config NEED_PER_CPU_PAGE_FIRST_CHUNK
	def_bool y

config HAVE_CPUMASK_OF_CPU_MAP
	def_bool X86_64_SMP

config ARCH_HIBERNATION_POSSIBLE
	def_bool y

config ARCH_SUSPEND_POSSIBLE
	def_bool y

config ZONE_DMA32
	bool
	default X86_64

config ARCH_POPULATES_NODE_MAP
	def_bool y

config AUDIT_ARCH
	bool
	default X86_64

config ARCH_SUPPORTS_OPTIMIZED_INLINING
	def_bool y

config ARCH_SUPPORTS_DEBUG_PAGEALLOC
	def_bool y

config HAVE_INTEL_TXT
	def_bool y
	depends on EXPERIMENTAL && DMAR && ACPI

config X86_32_SMP
	def_bool y
	depends on X86_32 && SMP

config X86_64_SMP
	def_bool y
	depends on X86_64 && SMP

config X86_HT
	def_bool y
	depends on SMP

config X86_32_LAZY_GS
	def_bool y
	depends on X86_32 && !CC_STACKPROTECTOR

config ARCH_HWEIGHT_CFLAGS
	string
	default "-fcall-saved-ecx -fcall-saved-edx" if X86_32
	default "-fcall-saved-rdi -fcall-saved-rsi -fcall-saved-rdx -fcall-saved-rcx -fcall-saved-r8 -fcall-saved-r9 -fcall-saved-r10 -fcall-saved-r11" if X86_64

config KTIME_SCALAR
	def_bool X86_32

config ARCH_CPU_PROBE_RELEASE
	def_bool y
	depends on HOTPLUG_CPU

source "init/Kconfig"
source "kernel/Kconfig.freezer"

menu "Processor type and features"

source "kernel/time/Kconfig"

config SMP
	bool "Symmetric multi-processing support"
	---help---
	  This enables support for systems with more than one CPU. If you have
	  a system with only one CPU, like most personal computers, say N. If
	  you have a system with more than one CPU, say Y.

	  If you say N here, the kernel will run on single and multiprocessor
	  machines, but will use only one CPU of a multiprocessor machine. If
	  you say Y here, the kernel will run on many, but not all,
	  singleprocessor machines. On a singleprocessor machine, the kernel
	  will run faster if you say N here.

	  Note that if you say Y here and choose architecture "586" or
	  "Pentium" under "Processor family", the kernel will not work on 486
	  architectures. Similarly, multiprocessor kernels for the "PPro"
	  architecture may not work on all Pentium based boards.

	  People using multiprocessor machines who say Y here should also say
	  Y to "Enhanced Real Time Clock Support", below. The "Advanced Power
	  Management" code will be disabled if you say Y here.

	  See also <file:Documentation/i386/IO-APIC.txt>,
	  <file:Documentation/nmi_watchdog.txt> and the SMP-HOWTO available at
	  <http://www.tldp.org/docs.html#howto>.

	  If you don't know what to do here, say N.

config X86_X2APIC
	bool "Support x2apic"
	depends on X86_LOCAL_APIC && X86_64 && INTR_REMAP
	---help---
	  This enables x2apic support on CPUs that have this feature.

	  This allows 32-bit apic IDs (so it can support very large systems),
	  and accesses the local apic via MSRs not via mmio.

	  If you don't know what to do here, say N.

config X86_MPPARSE
	bool "Enable MPS table" if ACPI
	default y
	depends on X86_LOCAL_APIC
	---help---
	  For old smp systems that do not have proper acpi support. Newer systems
	  (esp with 64bit cpus) with acpi support, MADT and DSDT will override it

config X86_BIGSMP
	bool "Support for big SMP systems with more than 8 CPUs"
	depends on X86_32 && SMP
	---help---
	  This option is needed for the systems that have more than 8 CPUs

if X86_32
config X86_EXTENDED_PLATFORM
	bool "Support for extended (non-PC) x86 platforms"
	default y
	---help---
	  If you disable this option then the kernel will only support
	  standard PC platforms. (which covers the vast majority of
	  systems out there.)

	  If you enable this option then you'll be able to select support
	  for the following (non-PC) 32 bit x86 platforms:
		AMD Elan
		NUMAQ (IBM/Sequent)
		RDC R-321x SoC
		SGI 320/540 (Visual Workstation)
		Summit/EXA (IBM x440)
		Unisys ES7000 IA32 series
		Moorestown MID devices

	  If you have one of these systems, or if you want to build a
	  generic distribution kernel, say Y here - otherwise say N.
endif

if X86_64
config X86_EXTENDED_PLATFORM
	bool "Support for extended (non-PC) x86 platforms"
	default y
	---help---
	  If you disable this option then the kernel will only support
	  standard PC platforms. (which covers the vast majority of
	  systems out there.)

	  If you enable this option then you'll be able to select support
	  for the following (non-PC) 64 bit x86 platforms:
		ScaleMP vSMP
		SGI Ultraviolet

	  If you have one of these systems, or if you want to build a
	  generic distribution kernel, say Y here - otherwise say N.
endif
# This is an alphabetically sorted list of 64 bit extended platforms
# Please maintain the alphabetic order if and when there are additions

config X86_VSMP
	bool "ScaleMP vSMP"
	select PARAVIRT_GUEST
	select PARAVIRT
	depends on X86_64 && PCI
	depends on X86_EXTENDED_PLATFORM
	---help---
	  Support for ScaleMP vSMP systems.  Say 'Y' here if this kernel is
	  supposed to run on these EM64T-based machines.  Only choose this option
	  if you have one of these machines.

config X86_UV
	bool "SGI Ultraviolet"
	depends on X86_64
	depends on X86_EXTENDED_PLATFORM
	depends on NUMA
	depends on X86_X2APIC
	---help---
	  This option is needed in order to support SGI Ultraviolet systems.
	  If you don't have one of these, you should say N here.

# Following is an alphabetically sorted list of 32 bit extended platforms
# Please maintain the alphabetic order if and when there are additions

config X86_INTEL_CE
	bool "CE4100 TV platform"
	depends on PCI
	depends on PCI_GODIRECT
	depends on X86_32
	depends on X86_EXTENDED_PLATFORM
	select X86_REBOOTFIXUPS
	select OF
	select OF_EARLY_FLATTREE
	---help---
	  Select for the Intel CE media processor (CE4100) SOC.
	  This option compiles in support for the CE4100 SOC for settop
	  boxes and media devices.

config X86_INTEL_MID
	bool "Intel MID platform support"
	depends on X86_32
	depends on X86_EXTENDED_PLATFORM
	---help---
	  Select to build a kernel capable of supporting Intel MID platform
	  systems which do not have the PCI legacy interfaces (Moorestown,
	  Medfield). If you are building for a PC class system say N here.

if X86_INTEL_MID

config X86_MRST
       bool "Moorestown MID platform"
	depends on PCI
	depends on PCI_GOANY
	depends on X86_IO_APIC
	select APB_TIMER
	select I2C
	select SPI
	select INTEL_SCU_IPC
	select X86_PLATFORM_DEVICES
	---help---
	  Moorestown is Intel's Low Power Intel Architecture (LPIA) based Moblin
	  Internet Device(MID) platform. Moorestown consists of two chips:
	  Lincroft (CPU core, graphics, and memory controller) and Langwell IOH.
	  Unlike standard x86 PCs, Moorestown does not have many legacy devices
	  nor standard legacy replacement devices/features. e.g. Moorestown does
	  not contain i8259, i8254, HPET, legacy BIOS, most of the io ports.

endif

config X86_RDC321X
	bool "RDC R-321x SoC"
	depends on X86_32
	depends on X86_EXTENDED_PLATFORM
	select M486
	select X86_REBOOTFIXUPS
	---help---
	  This option is needed for RDC R-321x system-on-chip, also known
	  as R-8610-(G).
	  If you don't have one of these chips, you should say N here.

config X86_32_NON_STANDARD
	bool "Support non-standard 32-bit SMP architectures"
	depends on X86_32 && SMP
	depends on X86_EXTENDED_PLATFORM
	---help---
	  This option compiles in the NUMAQ, Summit, bigsmp, ES7000, default
	  subarchitectures.  It is intended for a generic binary kernel.
	  if you select them all, kernel will probe it one by one. and will
	  fallback to default.

# Alphabetically sorted list of Non standard 32 bit platforms

config X86_NUMAQ
	bool "NUMAQ (IBM/Sequent)"
	depends on X86_32_NON_STANDARD
	depends on PCI
	select NUMA
	select X86_MPPARSE
	---help---
	  This option is used for getting Linux to run on a NUMAQ (IBM/Sequent)
	  NUMA multiquad box. This changes the way that processors are
	  bootstrapped, and uses Clustered Logical APIC addressing mode instead
	  of Flat Logical.  You will need a new lynxer.elf file to flash your
	  firmware with - send email to <Martin.Bligh@us.ibm.com>.

config X86_SUPPORTS_MEMORY_FAILURE
	def_bool y
	# MCE code calls memory_failure():
	depends on X86_MCE
	# On 32-bit this adds too big of NODES_SHIFT and we run out of page flags:
	depends on !X86_NUMAQ
	# On 32-bit SPARSEMEM adds too big of SECTIONS_WIDTH:
	depends on X86_64 || !SPARSEMEM
	select ARCH_SUPPORTS_MEMORY_FAILURE

config X86_VISWS
	bool "SGI 320/540 (Visual Workstation)"
	depends on X86_32 && PCI && X86_MPPARSE && PCI_GODIRECT
	depends on X86_32_NON_STANDARD
	---help---
	  The SGI Visual Workstation series is an IA32-based workstation
	  based on SGI systems chips with some legacy PC hardware attached.

	  Say Y here to create a kernel to run on the SGI 320 or 540.

	  A kernel compiled for the Visual Workstation will run on general
	  PCs as well. See <file:Documentation/sgi-visws.txt> for details.

config X86_SUMMIT
	bool "Summit/EXA (IBM x440)"
	depends on X86_32_NON_STANDARD
	---help---
	  This option is needed for IBM systems that use the Summit/EXA chipset.
	  In particular, it is needed for the x440.

config X86_ES7000
	bool "Unisys ES7000 IA32 series"
	depends on X86_32_NON_STANDARD && X86_BIGSMP
	---help---
	  Support for Unisys ES7000 systems.  Say 'Y' here if this kernel is
	  supposed to run on an IA32-based Unisys ES7000 system.

config X86_32_IRIS
	tristate "Eurobraille/Iris poweroff module"
	depends on X86_32
	---help---
	  The Iris machines from EuroBraille do not have APM or ACPI support
	  to shut themselves down properly.  A special I/O sequence is
	  needed to do so, which is what this module does at
	  kernel shutdown.

	  This is only for Iris machines from EuroBraille.

	  If unused, say N.

config SCHED_OMIT_FRAME_POINTER
	def_bool y
	prompt "Single-depth WCHAN output"
	depends on X86
	---help---
	  Calculate simpler /proc/<PID>/wchan values. If this option
	  is disabled then wchan values will recurse back to the
	  caller function. This provides more accurate wchan values,
	  at the expense of slightly more scheduling overhead.

	  If in doubt, say "Y".

menuconfig PARAVIRT_GUEST
	bool "Paravirtualized guest support"
	---help---
	  Say Y here to get to see options related to running Linux under
	  various hypervisors.  This option alone does not add any kernel code.

	  If you say N, all options in this submenu will be skipped and disabled.

if PARAVIRT_GUEST

config PARAVIRT_TIME_ACCOUNTING
	bool "Paravirtual steal time accounting"
	select PARAVIRT
	default n
	---help---
	  Select this option to enable fine granularity task steal time
	  accounting. Time spent executing other tasks in parallel with
	  the current vCPU is discounted from the vCPU power. To account for
	  that, there can be a small performance impact.

	  If in doubt, say N here.

source "arch/x86/xen/Kconfig"

config KVM_CLOCK
	bool "KVM paravirtualized clock"
	select PARAVIRT
	select PARAVIRT_CLOCK
	---help---
	  Turning on this option will allow you to run a paravirtualized clock
	  when running over the KVM hypervisor. Instead of relying on a PIT
	  (or probably other) emulation by the underlying device model, the host
	  provides the guest with timing infrastructure such as time of day, and
	  system time

config KVM_GUEST
	bool "KVM Guest support"
	select PARAVIRT
	---help---
	  This option enables various optimizations for running under the KVM
	  hypervisor.

source "arch/x86/lguest/Kconfig"

config PARAVIRT
	bool "Enable paravirtualization code"
	---help---
	  This changes the kernel so it can modify itself when it is run
	  under a hypervisor, potentially improving performance significantly
	  over full virtualization.  However, when run without a hypervisor
	  the kernel is theoretically slower and slightly larger.

config PARAVIRT_SPINLOCKS
	bool "Paravirtualization layer for spinlocks"
	depends on PARAVIRT && SMP && EXPERIMENTAL
	---help---
	  Paravirtualized spinlocks allow a pvops backend to replace the
	  spinlock implementation with something virtualization-friendly
	  (for example, block the virtual CPU rather than spinning).

	  Unfortunately the downside is an up to 5% performance hit on
	  native kernels, with various workloads.

	  If you are unsure how to answer this question, answer N.

config PARAVIRT_CLOCK
	bool

endif

config PARAVIRT_DEBUG
	bool "paravirt-ops debugging"
	depends on PARAVIRT && DEBUG_KERNEL
	---help---
	  Enable to debug paravirt_ops internals.  Specifically, BUG if
	  a paravirt_op is missing when it is called.

config NO_BOOTMEM
	def_bool y

config MEMTEST
	bool "Memtest"
	---help---
	  This option adds a kernel parameter 'memtest', which allows memtest
	  to be set.
	        memtest=0, mean disabled; -- default
	        memtest=1, mean do 1 test pattern;
	        ...
	        memtest=4, mean do 4 test patterns.
	  If you are unsure how to answer this question, answer N.

config X86_SUMMIT_NUMA
	def_bool y
	depends on X86_32 && NUMA && X86_32_NON_STANDARD

config X86_CYCLONE_TIMER
	def_bool y
	depends on X86_32_NON_STANDARD

source "arch/x86/Kconfig.cpu"

config HPET_TIMER
	def_bool X86_64
	prompt "HPET Timer Support" if X86_32
	---help---
	  Use the IA-PC HPET (High Precision Event Timer) to manage
	  time in preference to the PIT and RTC, if a HPET is
	  present.
	  HPET is the next generation timer replacing legacy 8254s.
	  The HPET provides a stable time base on SMP
	  systems, unlike the TSC, but it is more expensive to access,
	  as it is off-chip.  You can find the HPET spec at
	  <http://www.intel.com/hardwaredesign/hpetspec_1.pdf>.

	  You can safely choose Y here.  However, HPET will only be
	  activated if the platform and the BIOS support this feature.
	  Otherwise the 8254 will be used for timing services.

	  Choose N to continue using the legacy 8254 timer.

config HPET_EMULATE_RTC
	def_bool y
	depends on HPET_TIMER && (RTC=y || RTC=m || RTC_DRV_CMOS=m || RTC_DRV_CMOS=y)

config APB_TIMER
       def_bool y if MRST
       prompt "Langwell APB Timer Support" if X86_MRST
       select DW_APB_TIMER
       help
         APB timer is the replacement for 8254, HPET on X86 MID platforms.
         The APBT provides a stable time base on SMP
         systems, unlike the TSC, but it is more expensive to access,
         as it is off-chip. APB timers are always running regardless of CPU
         C states, they are used as per CPU clockevent device when possible.

# Mark as expert because too many people got it wrong.
# The code disables itself when not needed.
config DMI
	default y
	bool "Enable DMI scanning" if EXPERT
	---help---
	  Enabled scanning of DMI to identify machine quirks. Say Y
	  here unless you have verified that your setup is not
	  affected by entries in the DMI blacklist. Required by PNP
	  BIOS code.

config GART_IOMMU
	bool "GART IOMMU support" if EXPERT
	default y
	select SWIOTLB
	depends on X86_64 && PCI && AMD_NB
	---help---
	  Support for full DMA access of devices with 32bit memory access only
	  on systems with more than 3GB. This is usually needed for USB,
	  sound, many IDE/SATA chipsets and some other devices.
	  Provides a driver for the AMD Athlon64/Opteron/Turion/Sempron GART
	  based hardware IOMMU and a software bounce buffer based IOMMU used
	  on Intel systems and as fallback.
	  The code is only active when needed (enough memory and limited
	  device) unless CONFIG_IOMMU_DEBUG or iommu=force is specified
	  too.

config CALGARY_IOMMU
	bool "IBM Calgary IOMMU support"
	select SWIOTLB
	depends on X86_64 && PCI && EXPERIMENTAL
	---help---
	  Support for hardware IOMMUs in IBM's xSeries x366 and x460
	  systems. Needed to run systems with more than 3GB of memory
	  properly with 32-bit PCI devices that do not support DAC
	  (Double Address Cycle). Calgary also supports bus level
	  isolation, where all DMAs pass through the IOMMU.  This
	  prevents them from going anywhere except their intended
	  destination. This catches hard-to-find kernel bugs and
	  mis-behaving drivers and devices that do not use the DMA-API
	  properly to set up their DMA buffers.  The IOMMU can be
	  turned off at boot time with the iommu=off parameter.
	  Normally the kernel will make the right choice by itself.
	  If unsure, say Y.

config CALGARY_IOMMU_ENABLED_BY_DEFAULT
	def_bool y
	prompt "Should Calgary be enabled by default?"
	depends on CALGARY_IOMMU
	---help---
	  Should Calgary be enabled by default? if you choose 'y', Calgary
	  will be used (if it exists). If you choose 'n', Calgary will not be
	  used even if it exists. If you choose 'n' and would like to use
	  Calgary anyway, pass 'iommu=calgary' on the kernel command line.
	  If unsure, say Y.

# need this always selected by IOMMU for the VIA workaround
config SWIOTLB
	def_bool y if X86_64
	---help---
	  Support for software bounce buffers used on x86-64 systems
	  which don't have a hardware IOMMU (e.g. the current generation
	  of Intel's x86-64 CPUs). Using this PCI devices which can only
	  access 32-bits of memory can be used on systems with more than
	  3 GB of memory. If unsure, say Y.

config IOMMU_HELPER
	def_bool (CALGARY_IOMMU || GART_IOMMU || SWIOTLB || AMD_IOMMU)

config MAXSMP
	bool "Enable Maximum number of SMP Processors and NUMA Nodes"
	depends on X86_64 && SMP && DEBUG_KERNEL && EXPERIMENTAL
	select CPUMASK_OFFSTACK
	---help---
	  Enable maximum number of CPUS and NUMA Nodes for this architecture.
	  If unsure, say N.

config NR_CPUS
	int "Maximum number of CPUs" if SMP && !MAXSMP
	range 2 8 if SMP && X86_32 && !X86_BIGSMP
	range 2 512 if SMP && !MAXSMP
	default "1" if !SMP
	default "4096" if MAXSMP
	default "32" if SMP && (X86_NUMAQ || X86_SUMMIT || X86_BIGSMP || X86_ES7000)
	default "8" if SMP
	---help---
	  This allows you to specify the maximum number of CPUs which this
	  kernel will support.  The maximum supported value is 512 and the
	  minimum value which makes sense is 2.

	  This is purely to save memory - each supported CPU adds
	  approximately eight kilobytes to the kernel image.

config SCHED_SMT
	bool "SMT (Hyperthreading) scheduler support"
	depends on X86_HT
	---help---
	  SMT scheduler support improves the CPU scheduler's decision making
	  when dealing with Intel Pentium 4 chips with HyperThreading at a
	  cost of slightly increased overhead in some places. If unsure say
	  N here.

config SCHED_MC
	def_bool y
	prompt "Multi-core scheduler support"
	depends on X86_HT
	---help---
	  Multi-core scheduler support improves the CPU scheduler's decision
	  making when dealing with multi-core CPU chips at a cost of slightly
	  increased overhead in some places. If unsure say N here.

config IRQ_TIME_ACCOUNTING
	bool "Fine granularity task level IRQ time accounting"
	default n
	---help---
	  Select this option to enable fine granularity task irq time
	  accounting. This is done by reading a timestamp on each
	  transitions between softirq and hardirq state, so there can be a
	  small performance impact.

	  If in doubt, say N here.

source "kernel/Kconfig.preempt"

config X86_UP_APIC
	bool "Local APIC support on uniprocessors"
	depends on X86_32 && !SMP && !X86_32_NON_STANDARD
	---help---
	  A local APIC (Advanced Programmable Interrupt Controller) is an
	  integrated interrupt controller in the CPU. If you have a single-CPU
	  system which has a processor with a local APIC, you can say Y here to
	  enable and use it. If you say Y here even though your machine doesn't
	  have a local APIC, then the kernel will still run with no slowdown at
	  all. The local APIC supports CPU-generated self-interrupts (timer,
	  performance counters), and the NMI watchdog which detects hard
	  lockups.

config X86_UP_IOAPIC
	bool "IO-APIC support on uniprocessors"
	depends on X86_UP_APIC
	---help---
	  An IO-APIC (I/O Advanced Programmable Interrupt Controller) is an
	  SMP-capable replacement for PC-style interrupt controllers. Most
	  SMP systems and many recent uniprocessor systems have one.

	  If you have a single-CPU system with an IO-APIC, you can say Y here
	  to use it. If you say Y here even though your machine doesn't have
	  an IO-APIC, then the kernel will still run with no slowdown at all.

config X86_LOCAL_APIC
	def_bool y
	depends on X86_64 || SMP || X86_32_NON_STANDARD || X86_UP_APIC

config X86_IO_APIC
	def_bool y
	depends on X86_64 || SMP || X86_32_NON_STANDARD || X86_UP_IOAPIC

config X86_VISWS_APIC
	def_bool y
	depends on X86_32 && X86_VISWS

config X86_REROUTE_FOR_BROKEN_BOOT_IRQS
	bool "Reroute for broken boot IRQs"
	depends on X86_IO_APIC
	---help---
	  This option enables a workaround that fixes a source of
	  spurious interrupts. This is recommended when threaded
	  interrupt handling is used on systems where the generation of
	  superfluous "boot interrupts" cannot be disabled.

	  Some chipsets generate a legacy INTx "boot IRQ" when the IRQ
	  entry in the chipset's IO-APIC is masked (as, e.g. the RT
	  kernel does during interrupt handling). On chipsets where this
	  boot IRQ generation cannot be disabled, this workaround keeps
	  the original IRQ line masked so that only the equivalent "boot
	  IRQ" is delivered to the CPUs. The workaround also tells the
	  kernel to set up the IRQ handler on the boot IRQ line. In this
	  way only one interrupt is delivered to the kernel. Otherwise
	  the spurious second interrupt may cause the kernel to bring
	  down (vital) interrupt lines.

	  Only affects "broken" chipsets. Interrupt sharing may be
	  increased on these systems.

config X86_MCE
	bool "Machine Check / overheating reporting"
	---help---
	  Machine Check support allows the processor to notify the
	  kernel if it detects a problem (e.g. overheating, data corruption).
	  The action the kernel takes depends on the severity of the problem,
	  ranging from warning messages to halting the machine.

config X86_MCE_INTEL
	def_bool y
	prompt "Intel MCE features"
	depends on X86_MCE && X86_LOCAL_APIC
	---help---
	   Additional support for intel specific MCE features such as
	   the thermal monitor.

config X86_MCE_AMD
	def_bool y
	prompt "AMD MCE features"
	depends on X86_MCE && X86_LOCAL_APIC
	---help---
	   Additional support for AMD specific MCE features such as
	   the DRAM Error Threshold.

config X86_ANCIENT_MCE
	bool "Support for old Pentium 5 / WinChip machine checks"
	depends on X86_32 && X86_MCE
	---help---
	  Include support for machine check handling on old Pentium 5 or WinChip
	  systems. These typically need to be enabled explicitely on the command
	  line.

config X86_MCE_THRESHOLD
	depends on X86_MCE_AMD || X86_MCE_INTEL
	def_bool y

config X86_MCE_INJECT
	depends on X86_MCE
	tristate "Machine check injector support"
	---help---
	  Provide support for injecting machine checks for testing purposes.
	  If you don't know what a machine check is and you don't do kernel
	  QA it is safe to say n.

config X86_THERMAL_VECTOR
	def_bool y
	depends on X86_MCE_INTEL

config VM86
	bool "Enable VM86 support" if EXPERT
	default y
	depends on X86_32
	---help---
	  This option is required by programs like DOSEMU to run 16-bit legacy
	  code on X86 processors. It also may be needed by software like
	  XFree86 to initialize some video cards via BIOS. Disabling this
	  option saves about 6k.

config TOSHIBA
	tristate "Toshiba Laptop support"
	depends on X86_32
	---help---
	  This adds a driver to safely access the System Management Mode of
	  the CPU on Toshiba portables with a genuine Toshiba BIOS. It does
	  not work on models with a Phoenix BIOS. The System Management Mode
	  is used to set the BIOS and power saving options on Toshiba portables.

	  For information on utilities to make use of this driver see the
	  Toshiba Linux utilities web site at:
	  <http://www.buzzard.org.uk/toshiba/>.

	  Say Y if you intend to run this kernel on a Toshiba portable.
	  Say N otherwise.

config I8K
	tristate "Dell laptop support"
	select HWMON
	---help---
	  This adds a driver to safely access the System Management Mode
	  of the CPU on the Dell Inspiron 8000. The System Management Mode
	  is used to read cpu temperature and cooling fan status and to
	  control the fans on the I8K portables.

	  This driver has been tested only on the Inspiron 8000 but it may
	  also work with other Dell laptops. You can force loading on other
	  models by passing the parameter `force=1' to the module. Use at
	  your own risk.

	  For information on utilities to make use of this driver see the
	  I8K Linux utilities web site at:
	  <http://people.debian.org/~dz/i8k/>

	  Say Y if you intend to run this kernel on a Dell Inspiron 8000.
	  Say N otherwise.

config X86_REBOOTFIXUPS
	bool "Enable X86 board specific fixups for reboot"
	depends on X86_32
	---help---
	  This enables chipset and/or board specific fixups to be done
	  in order to get reboot to work correctly. This is only needed on
	  some combinations of hardware and BIOS. The symptom, for which
	  this config is intended, is when reboot ends with a stalled/hung
	  system.

	  Currently, the only fixup is for the Geode machines using
	  CS5530A and CS5536 chipsets and the RDC R-321x SoC.

	  Say Y if you want to enable the fixup. Currently, it's safe to
	  enable this option even if you don't need it.
	  Say N otherwise.

config MICROCODE
	tristate "/dev/cpu/microcode - microcode support"
	select FW_LOADER
	---help---
	  If you say Y here, you will be able to update the microcode on
	  certain Intel and AMD processors. The Intel support is for the
	  IA32 family, e.g. Pentium Pro, Pentium II, Pentium III,
	  Pentium 4, Xeon etc. The AMD support is for family 0x10 and
	  0x11 processors, e.g. Opteron, Phenom and Turion 64 Ultra.
	  You will obviously need the actual microcode binary data itself
	  which is not shipped with the Linux kernel.

	  This option selects the general module only, you need to select
	  at least one vendor specific module as well.

	  To compile this driver as a module, choose M here: the
	  module will be called microcode.

config MICROCODE_INTEL
	bool "Intel microcode patch loading support"
	depends on MICROCODE
	default MICROCODE
	select FW_LOADER
	---help---
	  This options enables microcode patch loading support for Intel
	  processors.

	  For latest news and information on obtaining all the required
	  Intel ingredients for this driver, check:
	  <http://www.urbanmyth.org/microcode/>.

config MICROCODE_AMD
	bool "AMD microcode patch loading support"
	depends on MICROCODE
	select FW_LOADER
	---help---
	  If you select this option, microcode patch loading support for AMD
	  processors will be enabled.

config MICROCODE_OLD_INTERFACE
	def_bool y
	depends on MICROCODE

config X86_MSR
	tristate "/dev/cpu/*/msr - Model-specific register support"
	---help---
	  This device gives privileged processes access to the x86
	  Model-Specific Registers (MSRs).  It is a character device with
	  major 202 and minors 0 to 31 for /dev/cpu/0/msr to /dev/cpu/31/msr.
	  MSR accesses are directed to a specific CPU on multi-processor
	  systems.

config X86_CPUID
	tristate "/dev/cpu/*/cpuid - CPU information support"
	---help---
	  This device gives processes access to the x86 CPUID instruction to
	  be executed on a specific processor.  It is a character device
	  with major 203 and minors 0 to 31 for /dev/cpu/0/cpuid to
	  /dev/cpu/31/cpuid.

choice
	prompt "High Memory Support"
	default HIGHMEM64G if X86_NUMAQ
	default HIGHMEM4G
	depends on X86_32

config NOHIGHMEM
	bool "off"
	depends on !X86_NUMAQ
	---help---
	  Linux can use up to 64 Gigabytes of physical memory on x86 systems.
	  However, the address space of 32-bit x86 processors is only 4
	  Gigabytes large. That means that, if you have a large amount of
	  physical memory, not all of it can be "permanently mapped" by the
	  kernel. The physical memory that's not permanently mapped is called
	  "high memory".

	  If you are compiling a kernel which will never run on a machine with
	  more than 1 Gigabyte total physical RAM, answer "off" here (default
	  choice and suitable for most users). This will result in a "3GB/1GB"
	  split: 3GB are mapped so that each process sees a 3GB virtual memory
	  space and the remaining part of the 4GB virtual memory space is used
	  by the kernel to permanently map as much physical memory as
	  possible.

	  If the machine has between 1 and 4 Gigabytes physical RAM, then
	  answer "4GB" here.

	  If more than 4 Gigabytes is used then answer "64GB" here. This
	  selection turns Intel PAE (Physical Address Extension) mode on.
	  PAE implements 3-level paging on IA32 processors. PAE is fully
	  supported by Linux, PAE mode is implemented on all recent Intel
	  processors (Pentium Pro and better). NOTE: If you say "64GB" here,
	  then the kernel will not boot on CPUs that don't support PAE!

	  The actual amount of total physical memory will either be
	  auto detected or can be forced by using a kernel command line option
	  such as "mem=256M". (Try "man bootparam" or see the documentation of
	  your boot loader (lilo or loadlin) about how to pass options to the
	  kernel at boot time.)

	  If unsure, say "off".

config HIGHMEM4G
	bool "4GB"
	depends on !X86_NUMAQ
	---help---
	  Select this if you have a 32-bit processor and between 1 and 4
	  gigabytes of physical RAM.

config HIGHMEM64G
	bool "64GB"
	depends on !M386 && !M486
	select X86_PAE
	---help---
	  Select this if you have a 32-bit processor and more than 4
	  gigabytes of physical RAM.

endchoice

choice
	depends on EXPERIMENTAL
	prompt "Memory split" if EXPERT
	default VMSPLIT_3G
	depends on X86_32
	---help---
	  Select the desired split between kernel and user memory.

	  If the address range available to the kernel is less than the
	  physical memory installed, the remaining memory will be available
	  as "high memory". Accessing high memory is a little more costly
	  than low memory, as it needs to be mapped into the kernel first.
	  Note that increasing the kernel address space limits the range
	  available to user programs, making the address space there
	  tighter.  Selecting anything other than the default 3G/1G split
	  will also likely make your kernel incompatible with binary-only
	  kernel modules.

	  If you are not absolutely sure what you are doing, leave this
	  option alone!

	config VMSPLIT_3G
		bool "3G/1G user/kernel split"
	config VMSPLIT_3G_OPT
		depends on !X86_PAE
		bool "3G/1G user/kernel split (for full 1G low memory)"
	config VMSPLIT_2G
		bool "2G/2G user/kernel split"
	config VMSPLIT_2G_OPT
		depends on !X86_PAE
		bool "2G/2G user/kernel split (for full 2G low memory)"
	config VMSPLIT_1G
		bool "1G/3G user/kernel split"
endchoice

config PAGE_OFFSET
	hex
	default 0xB0000000 if VMSPLIT_3G_OPT
	default 0x80000000 if VMSPLIT_2G
	default 0x78000000 if VMSPLIT_2G_OPT
	default 0x40000000 if VMSPLIT_1G
	default 0xC0000000
	depends on X86_32

config HIGHMEM
	def_bool y
	depends on X86_32 && (HIGHMEM64G || HIGHMEM4G)

config X86_PAE
	bool "PAE (Physical Address Extension) Support"
	depends on X86_32 && !HIGHMEM4G
	---help---
	  PAE is required for NX support, and furthermore enables
	  larger swapspace support for non-overcommit purposes. It
	  has the cost of more pagetable lookup overhead, and also
	  consumes more pagetable space per process.

config ARCH_PHYS_ADDR_T_64BIT
	def_bool X86_64 || X86_PAE

config ARCH_DMA_ADDR_T_64BIT
	def_bool X86_64 || HIGHMEM64G

config DIRECT_GBPAGES
	bool "Enable 1GB pages for kernel pagetables" if EXPERT
	default y
	depends on X86_64
	---help---
	  Allow the kernel linear mapping to use 1GB pages on CPUs that
	  support it. This can improve the kernel's performance a tiny bit by
	  reducing TLB pressure. If in doubt, say "Y".

# Common NUMA Features
config NUMA
	bool "Numa Memory Allocation and Scheduler Support"
	depends on SMP
	depends on X86_64 || (X86_32 && HIGHMEM64G && (X86_NUMAQ || X86_BIGSMP || X86_SUMMIT && ACPI) && EXPERIMENTAL)
	default y if (X86_NUMAQ || X86_SUMMIT || X86_BIGSMP)
	---help---
	  Enable NUMA (Non Uniform Memory Access) support.

	  The kernel will try to allocate memory used by a CPU on the
	  local memory controller of the CPU and add some more
	  NUMA awareness to the kernel.

	  For 64-bit this is recommended if the system is Intel Core i7
	  (or later), AMD Opteron, or EM64T NUMA.

	  For 32-bit this is only needed on (rare) 32-bit-only platforms
	  that support NUMA topologies, such as NUMAQ / Summit, or if you
	  boot a 32-bit kernel on a 64-bit NUMA platform.

	  Otherwise, you should say N.

comment "NUMA (Summit) requires SMP, 64GB highmem support, ACPI"
	depends on X86_32 && X86_SUMMIT && (!HIGHMEM64G || !ACPI)

config AMD_NUMA
	def_bool y
	prompt "Old style AMD Opteron NUMA detection"
	depends on X86_64 && NUMA && PCI
	---help---
	  Enable AMD NUMA node topology detection.  You should say Y here if
	  you have a multi processor AMD system. This uses an old method to
	  read the NUMA configuration directly from the builtin Northbridge
	  of Opteron. It is recommended to use X86_64_ACPI_NUMA instead,
	  which also takes priority if both are compiled in.

config X86_64_ACPI_NUMA
	def_bool y
	prompt "ACPI NUMA detection"
	depends on X86_64 && NUMA && ACPI && PCI
	select ACPI_NUMA
	---help---
	  Enable ACPI SRAT based node topology detection.

# Some NUMA nodes have memory ranges that span
# other nodes.  Even though a pfn is valid and
# between a node's start and end pfns, it may not
# reside on that node.  See memmap_init_zone()
# for details.
config NODES_SPAN_OTHER_NODES
	def_bool y
	depends on X86_64_ACPI_NUMA

config NUMA_EMU
	bool "NUMA emulation"
	depends on NUMA
	---help---
	  Enable NUMA emulation. A flat machine will be split
	  into virtual nodes when booted with "numa=fake=N", where N is the
	  number of nodes. This is only useful for debugging.

config NODES_SHIFT
	int "Maximum NUMA Nodes (as a power of 2)" if !MAXSMP
	range 1 10
	default "10" if MAXSMP
	default "6" if X86_64
	default "4" if X86_NUMAQ
	default "3"
	depends on NEED_MULTIPLE_NODES
	---help---
	  Specify the maximum number of NUMA Nodes available on the target
	  system.  Increases memory reserved to accommodate various tables.

config HAVE_ARCH_BOOTMEM
	def_bool y
	depends on X86_32 && NUMA

config HAVE_ARCH_ALLOC_REMAP
	def_bool y
	depends on X86_32 && NUMA

config ARCH_HAVE_MEMORY_PRESENT
	def_bool y
	depends on X86_32 && DISCONTIGMEM

config NEED_NODE_MEMMAP_SIZE
	def_bool y
	depends on X86_32 && (DISCONTIGMEM || SPARSEMEM)

config ARCH_FLATMEM_ENABLE
	def_bool y
	depends on X86_32 && !NUMA

config ARCH_DISCONTIGMEM_ENABLE
	def_bool y
	depends on NUMA && X86_32

config ARCH_DISCONTIGMEM_DEFAULT
	def_bool y
	depends on NUMA && X86_32

config ARCH_SPARSEMEM_ENABLE
	def_bool y
	depends on X86_64 || NUMA || (EXPERIMENTAL && X86_32) || X86_32_NON_STANDARD
	select SPARSEMEM_STATIC if X86_32
	select SPARSEMEM_VMEMMAP_ENABLE if X86_64

config ARCH_SPARSEMEM_DEFAULT
	def_bool y
	depends on X86_64

config ARCH_SELECT_MEMORY_MODEL
	def_bool y
	depends on ARCH_SPARSEMEM_ENABLE

config ARCH_MEMORY_PROBE
	def_bool X86_64
	depends on MEMORY_HOTPLUG

config ARCH_PROC_KCORE_TEXT
	def_bool y
	depends on X86_64 && PROC_KCORE

config ILLEGAL_POINTER_VALUE
       hex
       default 0 if X86_32
       default 0xdead000000000000 if X86_64

source "mm/Kconfig"

config HIGHPTE
	bool "Allocate 3rd-level pagetables from highmem"
	depends on HIGHMEM
	---help---
	  The VM uses one page table entry for each page of physical memory.
	  For systems with a lot of RAM, this can be wasteful of precious
	  low memory.  Setting this option will put user-space page table
	  entries in high memory.

config X86_CHECK_BIOS_CORRUPTION
	bool "Check for low memory corruption"
	---help---
	  Periodically check for memory corruption in low memory, which
	  is suspected to be caused by BIOS.  Even when enabled in the
	  configuration, it is disabled at runtime.  Enable it by
	  setting "memory_corruption_check=1" on the kernel command
	  line.  By default it scans the low 64k of memory every 60
	  seconds; see the memory_corruption_check_size and
	  memory_corruption_check_period parameters in
	  Documentation/kernel-parameters.txt to adjust this.

	  When enabled with the default parameters, this option has
	  almost no overhead, as it reserves a relatively small amount
	  of memory and scans it infrequently.  It both detects corruption
	  and prevents it from affecting the running system.

	  It is, however, intended as a diagnostic tool; if repeatable
	  BIOS-originated corruption always affects the same memory,
	  you can use memmap= to prevent the kernel from using that
	  memory.

config X86_BOOTPARAM_MEMORY_CORRUPTION_CHECK
	bool "Set the default setting of memory_corruption_check"
	depends on X86_CHECK_BIOS_CORRUPTION
	default y
	---help---
	  Set whether the default state of memory_corruption_check is
	  on or off.

config X86_RESERVE_LOW
	int "Amount of low memory, in kilobytes, to reserve for the BIOS"
	default 64
	range 4 640
	---help---
	  Specify the amount of low memory to reserve for the BIOS.

	  The first page contains BIOS data structures that the kernel
	  must not use, so that page must always be reserved.

	  By default we reserve the first 64K of physical RAM, as a
	  number of BIOSes are known to corrupt that memory range
	  during events such as suspend/resume or monitor cable
	  insertion, so it must not be used by the kernel.

	  You can set this to 4 if you are absolutely sure that you
	  trust the BIOS to get all its memory reservations and usages
	  right.  If you know your BIOS have problems beyond the
	  default 64K area, you can set this to 640 to avoid using the
	  entire low memory range.

	  If you have doubts about the BIOS (e.g. suspend/resume does
	  not work or there's kernel crashes after certain hardware
	  hotplug events) then you might want to enable
	  X86_CHECK_BIOS_CORRUPTION=y to allow the kernel to check
	  typical corruption patterns.

	  Leave this to the default value of 64 if you are unsure.

config MATH_EMULATION
	bool
	prompt "Math emulation" if X86_32
	---help---
	  Linux can emulate a math coprocessor (used for floating point
	  operations) if you don't have one. 486DX and Pentium processors have
	  a math coprocessor built in, 486SX and 386 do not, unless you added
	  a 487DX or 387, respectively. (The messages during boot time can
	  give you some hints here ["man dmesg"].) Everyone needs either a
	  coprocessor or this emulation.

	  If you don't have a math coprocessor, you need to say Y here; if you
	  say Y here even though you have a coprocessor, the coprocessor will
	  be used nevertheless. (This behavior can be changed with the kernel
	  command line option "no387", which comes handy if your coprocessor
	  is broken. Try "man bootparam" or see the documentation of your boot
	  loader (lilo or loadlin) about how to pass options to the kernel at
	  boot time.) This means that it is a good idea to say Y here if you
	  intend to use this kernel on different machines.

	  More information about the internals of the Linux math coprocessor
	  emulation can be found in <file:arch/x86/math-emu/README>.

	  If you are not sure, say Y; apart from resulting in a 66 KB bigger
	  kernel, it won't hurt.

config MTRR
	def_bool y
	prompt "MTRR (Memory Type Range Register) support" if EXPERT
	---help---
	  On Intel P6 family processors (Pentium Pro, Pentium II and later)
	  the Memory Type Range Registers (MTRRs) may be used to control
	  processor access to memory ranges. This is most useful if you have
	  a video (VGA) card on a PCI or AGP bus. Enabling write-combining
	  allows bus write transfers to be combined into a larger transfer
	  before bursting over the PCI/AGP bus. This can increase performance
	  of image write operations 2.5 times or more. Saying Y here creates a
	  /proc/mtrr file which may be used to manipulate your processor's
	  MTRRs. Typically the X server should use this.

	  This code has a reasonably generic interface so that similar
	  control registers on other processors can be easily supported
	  as well:

	  The Cyrix 6x86, 6x86MX and M II processors have Address Range
	  Registers (ARRs) which provide a similar functionality to MTRRs. For
	  these, the ARRs are used to emulate the MTRRs.
	  The AMD K6-2 (stepping 8 and above) and K6-3 processors have two
	  MTRRs. The Centaur C6 (WinChip) has 8 MCRs, allowing
	  write-combining. All of these processors are supported by this code
	  and it makes sense to say Y here if you have one of them.

	  Saying Y here also fixes a problem with buggy SMP BIOSes which only
	  set the MTRRs for the boot CPU and not for the secondary CPUs. This
	  can lead to all sorts of problems, so it's good to say Y here.

	  You can safely say Y even if your machine doesn't have MTRRs, you'll
	  just add about 9 KB to your kernel.

	  See <file:Documentation/x86/mtrr.txt> for more information.

config MTRR_SANITIZER
	def_bool y
	prompt "MTRR cleanup support"
	depends on MTRR
	---help---
	  Convert MTRR layout from continuous to discrete, so X drivers can
	  add writeback entries.

	  Can be disabled with disable_mtrr_cleanup on the kernel command line.
	  The largest mtrr entry size for a continuous block can be set with
	  mtrr_chunk_size.

	  If unsure, say Y.

config MTRR_SANITIZER_ENABLE_DEFAULT
	int "MTRR cleanup enable value (0-1)"
	range 0 1
	default "0"
	depends on MTRR_SANITIZER
	---help---
	  Enable mtrr cleanup default value

config MTRR_SANITIZER_SPARE_REG_NR_DEFAULT
	int "MTRR cleanup spare reg num (0-7)"
	range 0 7
	default "1"
	depends on MTRR_SANITIZER
	---help---
	  mtrr cleanup spare entries default, it can be changed via
	  mtrr_spare_reg_nr=N on the kernel command line.

config X86_PAT
	def_bool y
	prompt "x86 PAT support" if EXPERT
	depends on MTRR
	---help---
	  Use PAT attributes to setup page level cache control.

	  PATs are the modern equivalents of MTRRs and are much more
	  flexible than MTRRs.

	  Say N here if you see bootup problems (boot crash, boot hang,
	  spontaneous reboots) or a non-working video driver.

	  If unsure, say Y.

config ARCH_USES_PG_UNCACHED
	def_bool y
	depends on X86_PAT

config EFI
	bool "EFI runtime service support"
	depends on ACPI
	---help---
	  This enables the kernel to use EFI runtime services that are
	  available (such as the EFI variable services).

	  This option is only useful on systems that have EFI firmware.
	  In addition, you should use the latest ELILO loader available
	  at <http://elilo.sourceforge.net> in order to take advantage
	  of EFI runtime services. However, even with this option, the
	  resultant kernel should continue to boot on existing non-EFI
	  platforms.

config SECCOMP
	def_bool y
	prompt "Enable seccomp to safely compute untrusted bytecode"
	---help---
	  This kernel feature is useful for number crunching applications
	  that may need to compute untrusted bytecode during their
	  execution. By using pipes or other transports made available to
	  the process as file descriptors supporting the read/write
	  syscalls, it's possible to isolate those applications in
	  their own address space using seccomp. Once seccomp is
	  enabled via prctl(PR_SET_SECCOMP), it cannot be disabled
	  and the task is only allowed to execute a few safe syscalls
	  defined by each seccomp mode.

	  If unsure, say Y. Only embedded should say N here.

config CC_STACKPROTECTOR
	bool "Enable -fstack-protector buffer overflow detection (EXPERIMENTAL)"
	---help---
	  This option turns on the -fstack-protector GCC feature. This
	  feature puts, at the beginning of functions, a canary value on
	  the stack just before the return address, and validates
	  the value just before actually returning.  Stack based buffer
	  overflows (that need to overwrite this return address) now also
	  overwrite the canary, which gets detected and the attack is then
	  neutralized via a kernel panic.

	  This feature requires gcc version 4.2 or above, or a distribution
	  gcc with the feature backported. Older versions are automatically
	  detected and for those versions, this configuration option is
	  ignored. (and a warning is printed during bootup)

source kernel/Kconfig.hz

config KEXEC
	bool "kexec system call"
	---help---
	  kexec is a system call that implements the ability to shutdown your
	  current kernel, and to start another kernel.  It is like a reboot
	  but it is independent of the system firmware.   And like a reboot
	  you can start any kernel with it, not just Linux.

	  The name comes from the similarity to the exec system call.

	  It is an ongoing process to be certain the hardware in a machine
	  is properly shutdown, so do not be surprised if this code does not
	  initially work for you.  It may help to enable device hotplugging
	  support.  As of this writing the exact hardware interface is
	  strongly in flux, so no good recommendation can be made.

config CRASH_DUMP
	bool "kernel crash dumps"
	depends on X86_64 || (X86_32 && HIGHMEM)
	---help---
	  Generate crash dump after being started by kexec.
	  This should be normally only set in special crash dump kernels
	  which are loaded in the main kernel with kexec-tools into
	  a specially reserved region and then later executed after
	  a crash by kdump/kexec. The crash dump kernel must be compiled
	  to a memory address not used by the main kernel or BIOS using
	  PHYSICAL_START, or it must be built as a relocatable image
	  (CONFIG_RELOCATABLE=y).
	  For more details see Documentation/kdump/kdump.txt

config KEXEC_JUMP
	bool "kexec jump (EXPERIMENTAL)"
	depends on EXPERIMENTAL
	depends on KEXEC && HIBERNATION
	---help---
	  Jump between original kernel and kexeced kernel and invoke
	  code in physical address mode via KEXEC

config PHYSICAL_START
	hex "Physical address where the kernel is loaded" if (EXPERT || CRASH_DUMP)
	default "0x1000000"
	---help---
	  This gives the physical address where the kernel is loaded.

	  If kernel is a not relocatable (CONFIG_RELOCATABLE=n) then
	  bzImage will decompress itself to above physical address and
	  run from there. Otherwise, bzImage will run from the address where
	  it has been loaded by the boot loader and will ignore above physical
	  address.

	  In normal kdump cases one does not have to set/change this option
	  as now bzImage can be compiled as a completely relocatable image
	  (CONFIG_RELOCATABLE=y) and be used to load and run from a different
	  address. This option is mainly useful for the folks who don't want
	  to use a bzImage for capturing the crash dump and want to use a
	  vmlinux instead. vmlinux is not relocatable hence a kernel needs
	  to be specifically compiled to run from a specific memory area
	  (normally a reserved region) and this option comes handy.

	  So if you are using bzImage for capturing the crash dump,
	  leave the value here unchanged to 0x1000000 and set
	  CONFIG_RELOCATABLE=y.  Otherwise if you plan to use vmlinux
	  for capturing the crash dump change this value to start of
	  the reserved region.  In other words, it can be set based on
	  the "X" value as specified in the "crashkernel=YM@XM"
	  command line boot parameter passed to the panic-ed
	  kernel. Please take a look at Documentation/kdump/kdump.txt
	  for more details about crash dumps.

	  Usage of bzImage for capturing the crash dump is recommended as
	  one does not have to build two kernels. Same kernel can be used
	  as production kernel and capture kernel. Above option should have
	  gone away after relocatable bzImage support is introduced. But it
	  is present because there are users out there who continue to use
	  vmlinux for dump capture. This option should go away down the
	  line.

	  Don't change this unless you know what you are doing.

config RELOCATABLE
	bool "Build a relocatable kernel"
	default y
	---help---
	  This builds a kernel image that retains relocation information
	  so it can be loaded someplace besides the default 1MB.
	  The relocations tend to make the kernel binary about 10% larger,
	  but are discarded at runtime.

	  One use is for the kexec on panic case where the recovery kernel
	  must live at a different physical address than the primary
	  kernel.

	  Note: If CONFIG_RELOCATABLE=y, then the kernel runs from the address
	  it has been loaded at and the compile time physical address
	  (CONFIG_PHYSICAL_START) is ignored.

# Relocation on x86-32 needs some additional build support
config X86_NEED_RELOCS
	def_bool y
	depends on X86_32 && RELOCATABLE

config PHYSICAL_ALIGN
	hex "Alignment value to which kernel should be aligned" if X86_32
	default "0x1000000"
	range 0x2000 0x1000000
	---help---
	  This value puts the alignment restrictions on physical address
	  where kernel is loaded and run from. Kernel is compiled for an
	  address which meets above alignment restriction.

	  If bootloader loads the kernel at a non-aligned address and
	  CONFIG_RELOCATABLE is set, kernel will move itself to nearest
	  address aligned to above value and run from there.

	  If bootloader loads the kernel at a non-aligned address and
	  CONFIG_RELOCATABLE is not set, kernel will ignore the run time
	  load address and decompress itself to the address it has been
	  compiled for and run from there. The address for which kernel is
	  compiled already meets above alignment restrictions. Hence the
	  end result is that kernel runs from a physical address meeting
	  above alignment restrictions.

	  Don't change this unless you know what you are doing.

config HOTPLUG_CPU
	bool "Support for hot-pluggable CPUs"
	depends on SMP && HOTPLUG
	---help---
	  Say Y here to allow turning CPUs off and on. CPUs can be
	  controlled through /sys/devices/system/cpu.
	  ( Note: power management support will enable this option
	    automatically on SMP systems. )
	  Say N if you want to disable CPU hotplug.

config COMPAT_VDSO
	def_bool y
	prompt "Compat VDSO support"
	depends on X86_32 || IA32_EMULATION
	---help---
	  Map the 32-bit VDSO to the predictable old-style address too.

	  Say N here if you are running a sufficiently recent glibc
	  version (2.3.3 or later), to remove the high-mapped
	  VDSO mapping and to exclusively use the randomized VDSO.

	  If unsure, say Y.

config CMDLINE_BOOL
	bool "Built-in kernel command line"
	---help---
	  Allow for specifying boot arguments to the kernel at
	  build time.  On some systems (e.g. embedded ones), it is
	  necessary or convenient to provide some or all of the
	  kernel boot arguments with the kernel itself (that is,
	  to not rely on the boot loader to provide them.)

	  To compile command line arguments into the kernel,
	  set this option to 'Y', then fill in the
	  the boot arguments in CONFIG_CMDLINE.

	  Systems with fully functional boot loaders (i.e. non-embedded)
	  should leave this option set to 'N'.

config CMDLINE
	string "Built-in kernel command string"
	depends on CMDLINE_BOOL
	default ""
	---help---
	  Enter arguments here that should be compiled into the kernel
	  image and used at boot time.  If the boot loader provides a
	  command line at boot time, it is appended to this string to
	  form the full kernel command line, when the system boots.

	  However, you can use the CONFIG_CMDLINE_OVERRIDE option to
	  change this behavior.

	  In most cases, the command line (whether built-in or provided
	  by the boot loader) should specify the device for the root
	  file system.

config CMDLINE_OVERRIDE
	bool "Built-in command line overrides boot loader arguments"
	depends on CMDLINE_BOOL
	---help---
	  Set this option to 'Y' to have the kernel ignore the boot loader
	  command line, and use ONLY the built-in command line.

	  This is used to work around broken boot loaders.  This should
	  be set to 'N' under normal conditions.

endmenu

config ARCH_ENABLE_MEMORY_HOTPLUG
	def_bool y
	depends on X86_64 || (X86_32 && HIGHMEM)

config ARCH_ENABLE_MEMORY_HOTREMOVE
	def_bool y
	depends on MEMORY_HOTPLUG

config USE_PERCPU_NUMA_NODE_ID
	def_bool y
	depends on NUMA

menu "Power management and ACPI options"

config ARCH_HIBERNATION_HEADER
	def_bool y
	depends on X86_64 && HIBERNATION

source "kernel/power/Kconfig"

source "drivers/acpi/Kconfig"

source "drivers/sfi/Kconfig"

config X86_APM_BOOT
	def_bool y
	depends on APM || APM_MODULE

menuconfig APM
	tristate "APM (Advanced Power Management) BIOS support"
	depends on X86_32 && PM_SLEEP
	---help---
	  APM is a BIOS specification for saving power using several different
	  techniques. This is mostly useful for battery powered laptops with
	  APM compliant BIOSes. If you say Y here, the system time will be
	  reset after a RESUME operation, the /proc/apm device will provide
	  battery status information, and user-space programs will receive
	  notification of APM "events" (e.g. battery status change).

	  If you select "Y" here, you can disable actual use of the APM
	  BIOS by passing the "apm=off" option to the kernel at boot time.

	  Note that the APM support is almost completely disabled for
	  machines with more than one CPU.

	  In order to use APM, you will need supporting software. For location
	  and more information, read <file:Documentation/power/apm-acpi.txt>
	  and the Battery Powered Linux mini-HOWTO, available from
	  <http://www.tldp.org/docs.html#howto>.

	  This driver does not spin down disk drives (see the hdparm(8)
	  manpage ("man 8 hdparm") for that), and it doesn't turn off
	  VESA-compliant "green" monitors.

	  This driver does not support the TI 4000M TravelMate and the ACER
	  486/DX4/75 because they don't have compliant BIOSes. Many "green"
	  desktop machines also don't have compliant BIOSes, and this driver
	  may cause those machines to panic during the boot phase.

	  Generally, if you don't have a battery in your machine, there isn't
	  much point in using this driver and you should say N. If you get
	  random kernel OOPSes or reboots that don't seem to be related to
	  anything, try disabling/enabling this option (or disabling/enabling
	  APM in your BIOS).

	  Some other things you should try when experiencing seemingly random,
	  "weird" problems:

	  1) make sure that you have enough swap space and that it is
	  enabled.
	  2) pass the "no-hlt" option to the kernel
	  3) switch on floating point emulation in the kernel and pass
	  the "no387" option to the kernel
	  4) pass the "floppy=nodma" option to the kernel
	  5) pass the "mem=4M" option to the kernel (thereby disabling
	  all but the first 4 MB of RAM)
	  6) make sure that the CPU is not over clocked.
	  7) read the sig11 FAQ at <http://www.bitwizard.nl/sig11/>
	  8) disable the cache from your BIOS settings
	  9) install a fan for the video card or exchange video RAM
	  10) install a better fan for the CPU
	  11) exchange RAM chips
	  12) exchange the motherboard.

	  To compile this driver as a module, choose M here: the
	  module will be called apm.

if APM

config APM_IGNORE_USER_SUSPEND
	bool "Ignore USER SUSPEND"
	---help---
	  This option will ignore USER SUSPEND requests. On machines with a
	  compliant APM BIOS, you want to say N. However, on the NEC Versa M
	  series notebooks, it is necessary to say Y because of a BIOS bug.

config APM_DO_ENABLE
	bool "Enable PM at boot time"
	---help---
	  Enable APM features at boot time. From page 36 of the APM BIOS
	  specification: "When disabled, the APM BIOS does not automatically
	  power manage devices, enter the Standby State, enter the Suspend
	  State, or take power saving steps in response to CPU Idle calls."
	  This driver will make CPU Idle calls when Linux is idle (unless this
	  feature is turned off -- see "Do CPU IDLE calls", below). This
	  should always save battery power, but more complicated APM features
	  will be dependent on your BIOS implementation. You may need to turn
	  this option off if your computer hangs at boot time when using APM
	  support, or if it beeps continuously instead of suspending. Turn
	  this off if you have a NEC UltraLite Versa 33/C or a Toshiba
	  T400CDT. This is off by default since most machines do fine without
	  this feature.

config APM_CPU_IDLE
	bool "Make CPU Idle calls when idle"
	---help---
	  Enable calls to APM CPU Idle/CPU Busy inside the kernel's idle loop.
	  On some machines, this can activate improved power savings, such as
	  a slowed CPU clock rate, when the machine is idle. These idle calls
	  are made after the idle loop has run for some length of time (e.g.,
	  333 mS). On some machines, this will cause a hang at boot time or
	  whenever the CPU becomes idle. (On machines with more than one CPU,
	  this option does nothing.)

config APM_DISPLAY_BLANK
	bool "Enable console blanking using APM"
	---help---
	  Enable console blanking using the APM. Some laptops can use this to
	  turn off the LCD backlight when the screen blanker of the Linux
	  virtual console blanks the screen. Note that this is only used by
	  the virtual console screen blanker, and won't turn off the backlight
	  when using the X Window system. This also doesn't have anything to
	  do with your VESA-compliant power-saving monitor. Further, this
	  option doesn't work for all laptops -- it might not turn off your
	  backlight at all, or it might print a lot of errors to the console,
	  especially if you are using gpm.

config APM_ALLOW_INTS
	bool "Allow interrupts during APM BIOS calls"
	---help---
	  Normally we disable external interrupts while we are making calls to
	  the APM BIOS as a measure to lessen the effects of a badly behaving
	  BIOS implementation.  The BIOS should reenable interrupts if it
	  needs to.  Unfortunately, some BIOSes do not -- especially those in
	  many of the newer IBM Thinkpads.  If you experience hangs when you
	  suspend, try setting this to Y.  Otherwise, say N.

endif # APM

source "drivers/cpufreq/Kconfig"

source "drivers/cpuidle/Kconfig"

source "drivers/idle/Kconfig"

endmenu


menu "Bus options (PCI etc.)"

config PCI
	bool "PCI support"
	default y
	select ARCH_SUPPORTS_MSI if (X86_LOCAL_APIC && X86_IO_APIC)
	---help---
	  Find out whether you have a PCI motherboard. PCI is the name of a
	  bus system, i.e. the way the CPU talks to the other stuff inside
	  your box. Other bus systems are ISA, EISA, MicroChannel (MCA) or
	  VESA. If you have PCI, say Y, otherwise N.

choice
	prompt "PCI access mode"
	depends on X86_32 && PCI
	default PCI_GOANY
	---help---
	  On PCI systems, the BIOS can be used to detect the PCI devices and
	  determine their configuration. However, some old PCI motherboards
	  have BIOS bugs and may crash if this is done. Also, some embedded
	  PCI-based systems don't have any BIOS at all. Linux can also try to
	  detect the PCI hardware directly without using the BIOS.

	  With this option, you can specify how Linux should detect the
	  PCI devices. If you choose "BIOS", the BIOS will be used,
	  if you choose "Direct", the BIOS won't be used, and if you
	  choose "MMConfig", then PCI Express MMCONFIG will be used.
	  If you choose "Any", the kernel will try MMCONFIG, then the
	  direct access method and falls back to the BIOS if that doesn't
	  work. If unsure, go with the default, which is "Any".

config PCI_GOBIOS
	bool "BIOS"

config PCI_GOMMCONFIG
	bool "MMConfig"

config PCI_GODIRECT
	bool "Direct"

config PCI_GOOLPC
	bool "OLPC XO-1"
	depends on OLPC

config PCI_GOANY
	bool "Any"

endchoice

config PCI_BIOS
	def_bool y
	depends on X86_32 && PCI && (PCI_GOBIOS || PCI_GOANY)

# x86-64 doesn't support PCI BIOS access from long mode so always go direct.
config PCI_DIRECT
	def_bool y
	depends on PCI && (X86_64 || (PCI_GODIRECT || PCI_GOANY || PCI_GOOLPC || PCI_GOMMCONFIG))

config PCI_MMCONFIG
	def_bool y
	depends on X86_32 && PCI && (ACPI || SFI) && (PCI_GOMMCONFIG || PCI_GOANY)

config PCI_OLPC
	def_bool y
	depends on PCI && OLPC && (PCI_GOOLPC || PCI_GOANY)

config PCI_XEN
	def_bool y
	depends on PCI && XEN
	select SWIOTLB_XEN

config PCI_DOMAINS
	def_bool y
	depends on PCI

config PCI_MMCONFIG
	bool "Support mmconfig PCI config space access"
	depends on X86_64 && PCI && ACPI

config PCI_CNB20LE_QUIRK
	bool "Read CNB20LE Host Bridge Windows" if EXPERT
	default n
	depends on PCI && EXPERIMENTAL
	help
	  Read the PCI windows out of the CNB20LE host bridge. This allows
	  PCI hotplug to work on systems with the CNB20LE chipset which do
	  not have ACPI.

	  There's no public spec for this chipset, and this functionality
	  is known to be incomplete.

	  You should say N unless you know you need this.

source "drivers/pci/pcie/Kconfig"

source "drivers/pci/Kconfig"

# x86_64 have no ISA slots, but can have ISA-style DMA.
config ISA_DMA_API
	bool "ISA-style DMA support" if (X86_64 && EXPERT)
	default y
	help
	  Enables ISA-style DMA support for devices requiring such controllers.
	  If unsure, say Y.

if X86_32

config ISA
	bool "ISA support"
	---help---
	  Find out whether you have ISA slots on your motherboard.  ISA is the
	  name of a bus system, i.e. the way the CPU talks to the other stuff
	  inside your box.  Other bus systems are PCI, EISA, MicroChannel
	  (MCA) or VESA.  ISA is an older system, now being displaced by PCI;
	  newer boards don't support it.  If you have ISA, say Y, otherwise N.

config EISA
	bool "EISA support"
	depends on ISA
	---help---
	  The Extended Industry Standard Architecture (EISA) bus was
	  developed as an open alternative to the IBM MicroChannel bus.

	  The EISA bus provided some of the features of the IBM MicroChannel
	  bus while maintaining backward compatibility with cards made for
	  the older ISA bus.  The EISA bus saw limited use between 1988 and
	  1995 when it was made obsolete by the PCI bus.

	  Say Y here if you are building a kernel for an EISA-based machine.

	  Otherwise, say N.

source "drivers/eisa/Kconfig"

config MCA
	bool "MCA support"
	---help---
	  MicroChannel Architecture is found in some IBM PS/2 machines and
	  laptops.  It is a bus system similar to PCI or ISA. See
	  <file:Documentation/mca.txt> (and especially the web page given
	  there) before attempting to build an MCA bus kernel.

source "drivers/mca/Kconfig"

config SCx200
	tristate "NatSemi SCx200 support"
	---help---
	  This provides basic support for National Semiconductor's
	  (now AMD's) Geode processors.  The driver probes for the
	  PCI-IDs of several on-chip devices, so its a good dependency
	  for other scx200_* drivers.

	  If compiled as a module, the driver is named scx200.

config SCx200HR_TIMER
	tristate "NatSemi SCx200 27MHz High-Resolution Timer Support"
	depends on SCx200
	default y
	---help---
	  This driver provides a clocksource built upon the on-chip
	  27MHz high-resolution timer.  Its also a workaround for
	  NSC Geode SC-1100's buggy TSC, which loses time when the
	  processor goes idle (as is done by the scheduler).  The
	  other workaround is idle=poll boot option.

config OLPC
	bool "One Laptop Per Child support"
	depends on !X86_PAE
	select GPIOLIB
	select OF
	select OF_PROMTREE
	---help---
	  Add support for detecting the unique features of the OLPC
	  XO hardware.

config OLPC_XO1_PM
	bool "OLPC XO-1 Power Management"
	depends on OLPC && MFD_CS5535 && PM_SLEEP
	select MFD_CORE
	---help---
	  Add support for poweroff and suspend of the OLPC XO-1 laptop.

config OLPC_XO1_RTC
	bool "OLPC XO-1 Real Time Clock"
	depends on OLPC_XO1_PM && RTC_DRV_CMOS
	---help---
	  Add support for the XO-1 real time clock, which can be used as a
	  programmable wakeup source.

config OLPC_XO1_SCI
	bool "OLPC XO-1 SCI extras"
	depends on OLPC && OLPC_XO1_PM
	select POWER_SUPPLY
	select GPIO_CS5535
	select MFD_CORE
	---help---
	  Add support for SCI-based features of the OLPC XO-1 laptop:
	   - EC-driven system wakeups
	   - Power button
	   - Ebook switch
	   - Lid switch
	   - AC adapter status updates
	   - Battery status updates

config OLPC_XO15_SCI
	bool "OLPC XO-1.5 SCI extras"
	depends on OLPC && ACPI
	select POWER_SUPPLY
	---help---
	  Add support for SCI-based features of the OLPC XO-1.5 laptop:
	   - EC-driven system wakeups
	   - AC adapter status updates
	   - Battery status updates

endif # X86_32

config AMD_NB
	def_bool y
	depends on CPU_SUP_AMD && PCI

source "drivers/pcmcia/Kconfig"

source "drivers/pci/hotplug/Kconfig"

config RAPIDIO
	bool "RapidIO support"
	depends on PCI
	default n
	help
	  If you say Y here, the kernel will include drivers and
	  infrastructure code to support RapidIO interconnect devices.

source "drivers/rapidio/Kconfig"

endmenu


menu "Executable file formats / Emulations"

source "fs/Kconfig.binfmt"

config IA32_EMULATION
	bool "IA32 Emulation"
	depends on X86_64
	select COMPAT_BINFMT_ELF
	---help---
	  Include code to run 32-bit programs under a 64-bit kernel. You should
	  likely turn this on, unless you're 100% sure that you don't have any
	  32-bit programs left.

config IA32_AOUT
	tristate "IA32 a.out support"
	depends on IA32_EMULATION
	---help---
	  Support old a.out binaries in the 32bit emulation.

config COMPAT
	def_bool y
	depends on IA32_EMULATION

config COMPAT_FOR_U64_ALIGNMENT
	def_bool COMPAT
	depends on X86_64

config SYSVIPC_COMPAT
	def_bool y
	depends on COMPAT && SYSVIPC

config KEYS_COMPAT
	bool
	depends on COMPAT && KEYS
	default y

endmenu


config HAVE_ATOMIC_IOMAP
	def_bool y
	depends on X86_32

config HAVE_TEXT_POKE_SMP
	bool
	select STOP_MACHINE if SMP

source "net/Kconfig"

source "drivers/Kconfig"

source "drivers/firmware/Kconfig"

source "fs/Kconfig"

source "arch/x86/Kconfig.debug"

source "security/Kconfig"

source "crypto/Kconfig"

source "arch/x86/kvm/Kconfig"

source "lib/Kconfig"<|MERGE_RESOLUTION|>--- conflicted
+++ resolved
@@ -71,11 +71,8 @@
 	select IRQ_FORCED_THREADING
 	select USE_GENERIC_SMP_HELPERS if SMP
 	select HAVE_BPF_JIT if (X86_64 && NET)
-<<<<<<< HEAD
 	select CLKEVT_I8253
-=======
 	select ARCH_HAVE_NMI_SAFE_CMPXCHG
->>>>>>> c3e6088e
 
 config INSTRUCTION_DECODER
 	def_bool (KPROBES || PERF_EVENTS)
